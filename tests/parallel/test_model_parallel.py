--- conflicted
+++ resolved
@@ -176,7 +176,6 @@
     if logits is not None:
         print(f"rank {rank} mp FIRST inference logits shape {logits.shape}")
 
-<<<<<<< HEAD
     with profile(activities=[ProfilerActivity.CPU, ProfilerActivity.CUDA],
                  record_shapes=True,
                  profile_memory=True,
@@ -193,14 +192,6 @@
     #     logits = model.module(packed_input_ids=packed_input_ids, cu_seqlens=cu_seqlens,
     #                         max_seqlen=max_seqlen).logits.float()
     #     print(f"rank {rank} mp inference time cost {time.monotonic() - st:.4f}")
-=======
-    for i in range(10):
-        data = init_data(model.tokenizer, device, BATCH_SIZE, seed=seed)
-        st = time.monotonic()
-        res = interface.inference(model, data)
-        logits = res['logits']
-        print(f"rank {rank} mp inference time cost {time.monotonic() - st:.4f}")
->>>>>>> 5a6735ab
 
     import base.constants
     if base.constants.pipe_parallel_rank() == NUM_PP - 1:
@@ -389,7 +380,6 @@
                                 max_seqlen=max_seqlen).logits.float()
         print(f"baseline FIRST inference time cost {time.monotonic() - st:.4f}")
 
-<<<<<<< HEAD
         with profile(activities=[ProfilerActivity.CPU, ProfilerActivity.CUDA],
                  record_shapes=True,
                  profile_memory=True,
@@ -402,14 +392,6 @@
                                         max_seqlen=max_seqlen).logits.float()
                 print(f"baseline inference time cost {time.monotonic() - st:.4f}")
         prof.export_chrome_trace("baseline_trace.json")
-=======
-        # for _ in range(10):
-        #     st = time.monotonic()
-        #     r = self.baseline_model(packed_input_ids=packed_input_ids,
-        #                             cu_seqlens=cu_seqlens,
-        #                             max_seqlen=max_seqlen).logits.float()
-        #     print(f"baseline inference time cost {time.monotonic() - st:.4f}")
->>>>>>> 5a6735ab
 
         print(f"diff: {r - res[0]}, max/correct_max {(r - res[0]).abs().max()}/{r.abs().max()}, "
               f" mean {(r - res[0]).abs().mean()},")
