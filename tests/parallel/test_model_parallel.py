--- conflicted
+++ resolved
@@ -13,12 +13,8 @@
 
 # TODO: organize parallel testing codes, merge pipe_parallel_test.py and model_parallel_test.py
 
-<<<<<<< HEAD
-NUM_MP = 4
-=======
 NUM_MP = 2
->>>>>>> 22f0edbc
-NUM_PP = 2
+NUM_PP = 4
 NUM_DP = 1
 NUM_SHARDS = 3
 WORLD_SIZE = NUM_MP * NUM_DP * NUM_PP
@@ -41,6 +37,7 @@
 USE_GRADIENT_CHECKPOINTING = True
 USE_BF16 = False
 USE_SEQ_PARALLEL = True
+GRADIENT_ACCUMULATION_FUSION = False
 
 
 def make_backend():
@@ -105,6 +102,7 @@
                                         args=dict(
                                             model_path=MODEL_PARALLEL_PATH,
                                             sequence_parallel=USE_SEQ_PARALLEL,
+                                            gradient_accumulation_fusion=GRADIENT_ACCUMULATION_FUSION,
                                             is_critic=False,
                                             init_critic_from_actor=False,
                                             init_from_scratch=False,
@@ -131,6 +129,7 @@
                                             num_mp=NUM_MP,
                                             num_dp=NUM_DP,
                                             sequence_parallel=USE_SEQ_PARALLEL,
+                                            gradient_accumulation_fusion=GRADIENT_ACCUMULATION_FUSION,
                                             is_critic=False,
                                             init_critic_from_actor=False,
                                             init_from_scratch=False,
@@ -182,19 +181,6 @@
     if logits is not None:
         print(f"rank {rank} mp FIRST inference logits shape {logits.shape}")
 
-<<<<<<< HEAD
-    # with profile(activities=[ProfilerActivity.CPU, ProfilerActivity.CUDA],
-    #              record_shapes=True,
-    #              profile_memory=True,
-    #              with_stack=True,
-    #              with_flops=True) as prof:
-    #     for _ in range(10):
-    #         st = time.monotonic()
-    #         res = interface.inference(model, data)
-    #         logits = res['logits']
-    #         print(f"rank {rank} mp inference time cost {time.monotonic() - st:.4f}")
-    # prof.export_chrome_trace(f"mp{rank}_trace.json")
-=======
     st = time.monotonic()
     res = interface.inference(model, data)
     logits = res['logits']
@@ -208,7 +194,6 @@
     #                         max_seqlen=max_seqlen).logits.float()
     #     print(f"rank {rank} mp inference time cost {time.monotonic() - st:.4f}")
 
->>>>>>> 22f0edbc
     import base.constants
     if base.constants.pipe_parallel_rank() == NUM_PP - 1:
         res_queue.put(logits)
@@ -454,9 +439,4 @@
 
 
 if __name__ == "__main__":
-<<<<<<< HEAD
-    unittest.main(defaultTest="ModelParallelFlashMQATTest.testInference")
-=======
-    unittest.main(defaultTest="ModelParallelFlashMQATTest.testInferenceAccordance")
->>>>>>> 22f0edbc
-    # unittest.main(defaultTest="ModelParallelFlashMQATTest.testLinearAccordance")+    unittest.main(defaultTest="ModelParallelFlashMQATTest.testTrainStep")