import dataclasses
import os
import random

import torch
import torch.multiprocessing as mp

import base.gpu_utils
import base.name_resolve as name_resolve
import base.names as names
import gc
import pynvml
import base.namedarray
from base.topology import ParallelGrid, PipeModelDataParallelTopology
import torch.distributed as dist
import base.constants


EXPR_NAME = "test"
TRIAL_NAME = "test"
MODEL_NAME = "default"
WORKER_TYPE = "model_worker"

BARRIER = None


def setup_barrier(world_size):
    global BARRIER
    BARRIER = mp.Barrier(world_size)


def setup_gpu(rank, world_size):
    os.environ["DLLM_MODE"] = "LOCAL"
    os.environ["CUDA_DEVICE_MAX_CONNECTIONS"] = "1"
    # os.environ["CUDA_LAUNCH_BLOCKING"] = "1"

    BARRIER.wait()
    base.gpu_utils.isolate_cuda_device(WORKER_TYPE, rank, world_size, EXPR_NAME, TRIAL_NAME)
    # print(f"rank {rank} isolated cuda device")
    BARRIER.wait()
    base.gpu_utils.reveal_ddp_identity(EXPR_NAME, TRIAL_NAME, rank)
    # print(f"rank {rank} revealed ddp identity")
    BARRIER.wait()
    info = base.gpu_utils.setup_ddp(EXPR_NAME, TRIAL_NAME, rank)
    world_size = info.world_size
    device = torch.device("cuda", 0)
    # print(f"rank {rank} setup ddp")
    import deepspeed

    deepspeed.init_distributed()
    # print(f"rank {rank} setup deepspeed")
    pynvml.nvmlInit()
    pytorch_memory_burnin(rank)
    return device


def clear_name_resolve():
    name_resolve.clear_subtree(names.trial_root(experiment_name=EXPR_NAME, trial_name=TRIAL_NAME))


<<<<<<< HEAD
def make_finetune_spec(bs_per_device,
                       total_train_epochs=1,
                       total_train_steps=10,
                       steps_per_epoch=10,
                       max_seq_len=1024):
    import api.model
=======
def make_finetune_spec(bs_per_device, total_train_epochs=1, total_train_steps=10, steps_per_epoch=10):
    import api.model  # NOTE: importing this will initialize CUDA
>>>>>>> 421baccd
    finetune_spec = api.model.FinetuneSpec(
        total_train_epochs=total_train_epochs,
        total_train_steps=total_train_steps,
        steps_per_epoch=steps_per_epoch,
        batch_size_per_device=bs_per_device,
        max_seqlen=max_seq_len,
    )
    return finetune_spec


def random_sentence(min_len=100, max_len=128):
    words = ["the", "quick", "brown", "fox", "jumped", "over", "the", "lazy", "dog"]
    sentence_length = random.randint(min_len, max_len)
    return " ".join(random.choices(words, k=sentence_length))
    # return "Output less than 50 words:"


def make_input(tokenizer, device, s):
    tokenizer.padding_side = "left"
    prompts = tokenizer(s, return_tensors="pt", padding=True)

    input_ids, attention_mask = prompts["input_ids"], prompts["attention_mask"]
    input_ids = input_ids.to(device)
    attention_mask = attention_mask.to(device)

    # print(f"make input input_ids.shape {input_ids.shape}")

    return input_ids, attention_mask


def make_batch(tokenizer, device, batch_size, dp_rank, dp_worldsize, seed=373):
    random.seed(seed)
    whole_batch = [random_sentence() for _ in range(batch_size)]
    dp_batch = whole_batch[batch_size // dp_worldsize * dp_rank : batch_size // dp_worldsize * (dp_rank + 1)]
    return make_input(tokenizer, device, dp_batch)


def init_global_constants(num_dp, num_mp, num_pp, model_name=None):
    if model_name is None:
        model_name = MODEL_NAME
<<<<<<< HEAD
    # with base.constants.model_scope(model_name):
    from base.topology import ParallelGrid, PipeModelDataParallelTopology
    import base.constants
=======

>>>>>>> 421baccd
    topo = PipeModelDataParallelTopology(num_dp=num_dp, num_mp=num_mp, num_pp=num_pp)
    ws = num_dp * num_mp * num_pp

    wg = dist.new_group(ranks=range(ws))
<<<<<<< HEAD
=======

>>>>>>> 421baccd
    base.constants.set_parallelism_group(model_name=MODEL_NAME, pgroup=wg)
    grid = ParallelGrid(process_group=wg, topology=topo)
    base.constants.set_grid(model_name=MODEL_NAME, grid=grid)
    base.constants.set_experiment_trial_names(EXPR_NAME, TRIAL_NAME)
    base.constants.set_rank_mapping(model_name, topo)
    base.constants.set_max_seqlen(1024)


def init_data(tokenizer, device, batch_size, seed, dp_rank=None, num_dp=None):
    from flash_attn.bert_padding import unpad_input

    if dp_rank == None:
        assert num_dp == None
        dp_rank = base.constants.data_parallel_rank()
        num_dp = base.constants.data_parallel_world_size()
    input_ids, attention_mask = make_batch(tokenizer, device, batch_size, dp_rank % num_dp, num_dp, seed=seed)
    packed_input_ids, _, cu_seqlens, max_seqlen = unpad_input(input_ids, attention_mask)
    prompt_mask = torch.zeros_like(packed_input_ids)
    data = base.namedarray.NamedArray(
        packed_input_ids=packed_input_ids,
        cu_seqlens=cu_seqlens,
        prompts=input_ids,
        prompt_mask=prompt_mask.bool(),
        prompt_att_mask=attention_mask,
    )
    return data


<<<<<<< HEAD
def random_sample(bs, seq_len, vocab_size):
    from flash_attn.bert_padding import unpad_input
    import torch

    import base.constants
    import base.namedarray
    input_ids = torch.randint(0, vocab_size, (bs, seq_len), dtype=torch.long)
    attention_mask = torch.ones_like(input_ids)
    packed_input_ids, _, cu_seqlens, max_seqlen = unpad_input(input_ids, attention_mask)
    prompt_mask = torch.zeros_like(packed_input_ids)
    data = base.namedarray.NamedArray(
        packed_input_ids=packed_input_ids,
        cu_seqlens=cu_seqlens,
        prompts=input_ids,
        prompt_mask=prompt_mask.bool(),
        prompt_att_mask=attention_mask,
    )
    return data
=======
def pytorch_memory_burnin(rank):
    torch.cuda.set_device(0)
    torch.cuda.init()
    x = torch.randn(1, device="cuda", dtype=torch.float64, requires_grad=True)
    y = x * torch.randn(1000, device="cuda", dtype=torch.float64)
    y.mean().backward()
    del x, y
    gc.collect()
    torch.cuda.empty_cache()
    gc.collect()


def clear_gpu_cache():
    gc.collect()
    torch.cuda.empty_cache()
    gc.collect()


def get_memory(rank):
    handle = pynvml.nvmlDeviceGetHandleByIndex(rank)
    memory_info = pynvml.nvmlDeviceGetMemoryInfo(handle)
    # total_memory = memory_info.total / (1024**2)  # Convert bytes to megabytes
    used_memory = memory_info.used / (1024**2)
    return used_memory


def get_llama7b_flash_config():
    from impl.model.nn.flash_mqat.flash_mqat_base import FlashMQATConfig

    return FlashMQATConfig(
        n_layers=20,
        n_kv_heads=32,
        head_dim=128,
        hidden_dim=4096,
        intermediate_dim=11008,
        vocab_size=32000,
        n_positions=4096,
        activation_function="silu",
        use_attention_bias=False,
        layer_norm_type="rms",
        mlp_type="llama",
        apply_rotary=True,
    )


def get_pytorch_profiler(save_fn: str):
    def trace_handler(p: torch.profiler._KinetoProfile):
        # print(
        #     p.key_averages().table(
        #         sort_by="cuda_memory_usage", row_limit=20, max_name_column_width=30, max_src_column_width=30
        #     )
        # )
        p.export_chrome_trace(save_fn)

    return torch.profiler.profile(
        activities=[torch.profiler.ProfilerActivity.CPU, torch.profiler.ProfilerActivity.CUDA],
        record_shapes=True,
        profile_memory=True,
        with_stack=True,
        on_trace_ready=trace_handler,
        with_flops=True,
    )
>>>>>>> 421baccd
<|MERGE_RESOLUTION|>--- conflicted
+++ resolved
@@ -1,20 +1,19 @@
 import dataclasses
+import gc
 import os
 import random
 
+import pynvml
 import torch
+import torch.distributed as dist
 import torch.multiprocessing as mp
 
+from base.topology import ParallelGrid, PipeModelDataParallelTopology
+import base.constants
 import base.gpu_utils
 import base.name_resolve as name_resolve
+import base.namedarray
 import base.names as names
-import gc
-import pynvml
-import base.namedarray
-from base.topology import ParallelGrid, PipeModelDataParallelTopology
-import torch.distributed as dist
-import base.constants
-
 
 EXPR_NAME = "test"
 TRIAL_NAME = "test"
@@ -58,17 +57,12 @@
     name_resolve.clear_subtree(names.trial_root(experiment_name=EXPR_NAME, trial_name=TRIAL_NAME))
 
 
-<<<<<<< HEAD
 def make_finetune_spec(bs_per_device,
                        total_train_epochs=1,
                        total_train_steps=10,
                        steps_per_epoch=10,
                        max_seq_len=1024):
     import api.model
-=======
-def make_finetune_spec(bs_per_device, total_train_epochs=1, total_train_steps=10, steps_per_epoch=10):
-    import api.model  # NOTE: importing this will initialize CUDA
->>>>>>> 421baccd
     finetune_spec = api.model.FinetuneSpec(
         total_train_epochs=total_train_epochs,
         total_train_steps=total_train_steps,
@@ -102,28 +96,20 @@
 def make_batch(tokenizer, device, batch_size, dp_rank, dp_worldsize, seed=373):
     random.seed(seed)
     whole_batch = [random_sentence() for _ in range(batch_size)]
-    dp_batch = whole_batch[batch_size // dp_worldsize * dp_rank : batch_size // dp_worldsize * (dp_rank + 1)]
+    dp_batch = whole_batch[batch_size // dp_worldsize * dp_rank:batch_size // dp_worldsize * (dp_rank + 1)]
     return make_input(tokenizer, device, dp_batch)
 
 
 def init_global_constants(num_dp, num_mp, num_pp, model_name=None):
     if model_name is None:
         model_name = MODEL_NAME
-<<<<<<< HEAD
     # with base.constants.model_scope(model_name):
     from base.topology import ParallelGrid, PipeModelDataParallelTopology
     import base.constants
-=======
-
->>>>>>> 421baccd
     topo = PipeModelDataParallelTopology(num_dp=num_dp, num_mp=num_mp, num_pp=num_pp)
     ws = num_dp * num_mp * num_pp
 
     wg = dist.new_group(ranks=range(ws))
-<<<<<<< HEAD
-=======
-
->>>>>>> 421baccd
     base.constants.set_parallelism_group(model_name=MODEL_NAME, pgroup=wg)
     grid = ParallelGrid(process_group=wg, topology=topo)
     base.constants.set_grid(model_name=MODEL_NAME, grid=grid)
@@ -152,7 +138,6 @@
     return data
 
 
-<<<<<<< HEAD
 def random_sample(bs, seq_len, vocab_size):
     from flash_attn.bert_padding import unpad_input
     import torch
@@ -171,7 +156,8 @@
         prompt_att_mask=attention_mask,
     )
     return data
-=======
+
+
 def pytorch_memory_burnin(rank):
     torch.cuda.set_device(0)
     torch.cuda.init()
@@ -218,6 +204,7 @@
 
 
 def get_pytorch_profiler(save_fn: str):
+
     def trace_handler(p: torch.profiler._KinetoProfile):
         # print(
         #     p.key_averages().table(
@@ -233,5 +220,4 @@
         with_stack=True,
         on_trace_ready=trace_handler,
         with_flops=True,
-    )
->>>>>>> 421baccd
+    )