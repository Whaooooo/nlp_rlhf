--- conflicted
+++ resolved
@@ -81,13 +81,9 @@
 def make_interface():
     import reallm.api.core.dfg
     import reallm.api.core.model_api as model_api
-<<<<<<< HEAD
     import reallm.search_engine.interface
-=======
-    import reallm.profiler.interface
-
->>>>>>> 4316e844
-    return model_api.make_interface(api.core.dfg.ModelInterface(type_="sft", args=dict()))
+
+    return model_api.make_interface(reallm.api.core.dfg.ModelInterface(type_="sft", args=dict()))
 
 
 def make_model(device):
