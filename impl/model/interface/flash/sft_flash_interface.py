--- conflicted
+++ resolved
@@ -158,38 +158,6 @@
         module.eval()
 
         data = recursive_apply(data, lambda x: x.to(model.device))
-<<<<<<< HEAD
-        prompts: torch.LongTensor = data["prompts"]
-        prompt_att_mask: torch.BoolTensor = data["prompt_att_mask"]
-        bs, prompt_max_len = prompts.shape[:2]
-
-        if isinstance(module, DeepSpeedPipelineEngine):
-            packed_input_ids, _, cu_seqlens, _ = unpad_input(prompts, prompt_att_mask)
-
-            res = module.generate(
-                tokenizer=model.tokenizer,
-                packed_input_ids=packed_input_ids,
-                cu_seqlens=cu_seqlens,
-                num_micro_batches=base.constants.pipe_parallel_world_size(),
-                gconfig=gconfig,
-            )
-            if res is None:
-                return dict()
-
-            gen_tokens, logprobs, logits_mask, *_ = res
-        else:
-            # unwrap deepspeed engine here
-            module = module.module
-            gen_res = module.generate(
-                tokenizer=model.tokenizer,
-                input_ids=prompts,
-                attention_mask=prompt_att_mask,
-                gconfig=gconfig,
-            )
-            gen_tokens = gen_res.sequences
-            logprobs = gen_res.scores
-            logits_mask = gen_res.logits_mask
-=======
         # prompts: torch.LongTensor = data["prompts"]
         # prompt_att_mask: torch.BoolTensor = data["prompt_att_mask"]
         # bs, prompt_max_len = prompts.shape[:2]
@@ -220,7 +188,6 @@
         #     gen_tokens = gen_res.sequences
         #     logprobs = gen_res.scores
         #     logits_mask = gen_res.logits_mask
->>>>>>> 57236487
 
         return dict(
             gen_tokens=gen_tokens,
