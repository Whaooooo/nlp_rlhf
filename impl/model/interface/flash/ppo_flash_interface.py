--- conflicted
+++ resolved
@@ -275,13 +275,7 @@
             packed_logits_mask=packed_logits_mask.bool() if packed_logits_mask is not None else None,
             prompt_mask=prompt_mask,
         )
-<<<<<<< HEAD
-
-        # logger.info(f"interface generate time {time.monotonic() - st}")
-        return from_dict(res)
-=======
         return res
->>>>>>> 57236487
 
     @torch.no_grad()
     def inference(self, model: api.model.Model, data: NamedArray) -> NamedArray:
