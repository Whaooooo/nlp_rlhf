from typing import Dict, Optional, Tuple
import collections
import dataclasses
import itertools
import random

import deepspeed
import torch
import transformers

from base.constants import data_parallel_group
from base.dataparallel import PackedParallelDataBroker
from base.namedarray import from_dict, NamedArray, recursive_apply
from impl.model.backend.pipe_engine.ds_pipe_engine import DeepSpeedPipelineEngine
from impl.model.backend.pipe_engine.stream_pipe_engine import StreamPipeEngine
from impl.model.nn.flash_mqat.flash_generate import generate, GenerationConfig
from impl.model.utils.functional import gather_packed_shifted_log_probs
from impl.model.utils.save_load import save_hf_or_lora_model, save_pipeline_model
import api.huggingface
import api.model
import base.logging as logging
import impl.model.utils.ppo_functional as ppo_functional

try:
    from flash_attn.bert_padding import unpad_input
except ModuleNotFoundError:
    pass

logger = logging.getLogger("PackedPPOInterface")


def _ppo_actor_loss_from_model_outputs(
    logits: torch.FloatTensor,  # [tot_seqlen, vocab_size]
    packed_input_ids: torch.LongTensor,  # [tot_seqlen]
    cu_seqlens: torch.LongTensor,  # [bs+1]
    old_logp: torch.FloatTensor,  # [tot_seqlen-bs]
    ref_logp: torch.FloatTensor,  # [tot_seqlen-bs]
    reward_score: torch.FloatTensor,  # [bs]
    values: torch.FloatTensor,  # [tot_seqlen]
    prompt_mask: torch.FloatTensor,  # [tot_seqlen]
    seq_no_eos_mask: torch.FloatTensor,  # [bs]
    kl_adapter: ppo_functional.KLController,  # const
    max_reward_clip: int,  # const
    discount: int,  # const
    gae_lambda: int,  # const
    eps_clip: int,  # const
    early_stop_imp_ratio: Optional[float],  # const
    early_stop_kl: Optional[float],  # const
    logits_mask: Optional[torch.BoolTensor] = None,  # [tot_seqlen, vocab_size]
    **kwargs,
) -> Tuple[torch.FloatTensor, Dict]:
    """Loss function for ppo actor step, all inputs should be splitted into pipeline micro batches,
    returns loss and logging stats.
    """
    input_lens = cu_seqlens[1:] - cu_seqlens[:-1]
    short1cu_seqlens = cu_seqlens.clone()
    short1cu_seqlens[1:] -= torch.ones_like(cu_seqlens[1:]).cumsum(0)

    if logits_mask is not None:
        logits.masked_fill_(logits_mask.logical_not(), torch.finfo(logits.dtype).min)
    new_logp = gather_packed_shifted_log_probs(logits, cu_seqlens, packed_input_ids)

    loss_mask = 1 - prompt_mask.float()
    shift_one_indices = torch.cat([
        torch.arange(cu_seqlens[i] + 1, cu_seqlens[i + 1], dtype=torch.long, device=cu_seqlens.device)
        for i in range(cu_seqlens.shape[0] - 1)
    ])
    loss_mask = loss_mask[shift_one_indices]

    ref_logp *= loss_mask
    old_logp *= loss_mask

    new_logp = new_logp * loss_mask

    kl_rewards, rewards = ppo_functional.get_packed_rewards(
        kl_ctl=kl_adapter.value,
        clip_reward_value=max_reward_clip,
        log_probs=old_logp,
        ref_log_probs=ref_logp,
        reward_score=reward_score,
        short1cu_seqlens=short1cu_seqlens,
        seq_no_eos_mask=seq_no_eos_mask,
    )

    advantages, _ = ppo_functional.get_packed_advantages_and_returns(
        gamma=discount,
        lam=gae_lambda,
        values=values,
        rewards=rewards,
        short1cu_seqlens=short1cu_seqlens,
        seq_no_eos_mask=seq_no_eos_mask,
    )

    loss, loss_stat = ppo_functional.actor_loss_fn(
        logprobs=new_logp,
        old_logprobs=old_logp,
        advantages=advantages,
        eps_clip=eps_clip,
        loss_mask=loss_mask,
    )

    mean_ref_kl = (kl_rewards.detach() * loss_mask).sum() / loss_mask.sum()
    # HACK: we don't consider data parallel here
    kl_adapter.update(mean_ref_kl, n_steps=input_lens.sum().item())

    importance_weight = loss_stat["importance_weight"]
    clip_ratio = loss_stat["clip_ratio"]
    if early_stop_imp_ratio is not None and importance_weight > early_stop_imp_ratio:
        logger.warning(f"Current importance ratio {importance_weight.item():.4f} is larger "
                       f"than early stop threshold {early_stop_imp_ratio}. Abandon this minibatch.")
        loss = loss * 0.0

    approx_kl = ((old_logp - new_logp).detach() * loss_mask).sum() / loss_mask.sum()

    stats = dict(
        task_reward=reward_score.mean().detach(),
        kl_reward=(kl_rewards.detach() * loss_mask).sum().mean(),
        ppo_approx_kl=approx_kl,
        cur_kl_ctl=torch.tensor(kl_adapter.value).to(approx_kl),
        advantage=advantages.mean().detach(),
        actor_loss=loss.detach(),
        actor_clip_ratio=clip_ratio,
        importance_weight=importance_weight,
    )

    if logits_mask is not None:
        stats["ignoring_logits_ratio"] = (1 - logits_mask).float().mean()

    if (early_stop_kl is not None
            and api.huggingface.get_all_reduce_mean(approx_kl, group=data_parallel_group()) > early_stop_kl):
        logger.warning(f"Current approximate KL divergence {approx_kl.item():.4f} is larger "
                       f"than early stop threshold {early_stop_kl}. Abort actor update.")
        loss = loss * 0.0

    return loss, stats


@dataclasses.dataclass
class PackedActorInterface(api.model.ModelInterface):
    n_minibatches: int = 4

    generation_config: Optional[Dict] = None

    kl_ctl: float = 0.1

    discount: float = 1.0
    gae_lambda: float = 1.0

    eps_clip: float = 0.2
    value_eps_clip: float = 0.2
    max_reward_clip: float = 5.0

    early_stop_kl: Optional[float] = None  # e.g. 0.1
    early_stop_imp_ratio: Optional[float] = None  # e.g., 10.0

    adaptive_kl_ctl: bool = False
    adaptive_kl_target: Optional[float] = 6
    adaptive_kl_horizon: Optional[float] = 10000

    enable_save: bool = True

    sparse_logits_mask: bool = False  # Note: when sparse_logits_mask is True, packed_logits_mask is inversed when transmitting

    # between models, because pytorch sparse tensor save more spaces when tensor contains more zeros.

    def __post_init__(self):
        if self.adaptive_kl_ctl:
            assert self.adaptive_kl_target is not None
            assert self.adaptive_kl_horizon is not None
            self.kl_adapter = ppo_functional.AdaptiveKLController(self.kl_ctl, self.adaptive_kl_target,
                                                                  self.adaptive_kl_horizon)
        else:
            self.kl_adapter = ppo_functional.FixedKLController(self.kl_ctl)
        self.kl_ctl = None

    def save(self, model: api.model.Model, save_dir: str):
        if not self.enable_save:
            return
        if isinstance(model.module, DeepSpeedPipelineEngine):
            save_pipeline_model(model, save_dir)
        else:
            save_hf_or_lora_model(model, save_dir)

    @torch.no_grad()
    def generate(self, model: api.model.Model, data: NamedArray) -> NamedArray:
        module = model.module
        if isinstance(module, deepspeed.DeepSpeedEngine):
            # we don't calculate gradient here, so it's safe to unwrap deepspeed
            module = module.module
        else:
            assert isinstance(module, DeepSpeedPipelineEngine)

        module.eval()

        data = recursive_apply(data, lambda x: x.to(model.device))
        prompts: torch.LongTensor = data["prompts"]
        prompt_att_mask: torch.BoolTensor = data["prompt_att_mask"]
        bs, prompt_max_len = prompts.shape[:2]

        if isinstance(module, DeepSpeedPipelineEngine):
            packed_input_ids, _, cu_seqlens, _ = unpad_input(prompts, prompt_att_mask)

            res = module.generate(
                tokenizer=model.tokenizer,
                packed_input_ids=packed_input_ids,
                cu_seqlens=cu_seqlens,
                gconfig=GenerationConfig(**self.generation_config),
            )
            if res is None:
                return None

            gen_tokens, logprobs, logits_mask, *_ = res
        else:
            gen_res = module.generate(
                tokenizer=model.tokenizer,
                input_ids=prompts,
                attention_mask=prompt_att_mask,
                gconfig=GenerationConfig(**self.generation_config),
            )
            gen_tokens = gen_res.sequences
            logprobs = gen_res.scores
            logits_mask = gen_res.logits_mask

        pad_token_id = model.tokenizer.pad_token_id
        eos_token_id = model.tokenizer.eos_token_id
        seq_no_eos_mask = (gen_tokens[:, -1] != eos_token_id).logical_and(gen_tokens[:, -1] != pad_token_id)
        # We also want gen_lengths to include the eos token, where the reward model outputs a score for this sequence.
        gen_lengths = (gen_tokens != pad_token_id).logical_and(gen_tokens != eos_token_id).sum(dim=-1) + 1
        gen_lengths = gen_lengths.clip(max=gen_tokens.shape[-1])

        prompt_lengths = prompt_att_mask.sum(1)

        # TODO: refactor the following whole bunch of sh*t.
        # Pack generated sequences and logprobs.
        prompts_list, prompt_log_probs_list, prompt_logits_mask_list = [], [], []
        gen_tokens_list, gen_log_probs_list, gen_logits_mask_list = [], [], []
        for i in range(bs):
            prompt_len, gen_len = prompt_lengths[i].item(), gen_lengths[i].item()

            # Prompts are left-padded. Besides, prompt_log_probs is one-step shorter than prompts.
            prompts_list.append(prompts[i, prompt_max_len - prompt_len:])
            prompt_log_probs_list.append(logprobs.new_zeros(prompt_len - 1))
            if logits_mask is not None:
                prompt_logits_mask_list.append(logits_mask.new_ones((prompt_len - 1, logits_mask.shape[-1])))

            # Generated tokens are right-padded.
            gen_tokens_list.append(gen_tokens[i, :gen_len])
            gen_log_probs_list.append(logprobs[i, :gen_len])
            if logits_mask is not None:
                gen_logits_mask_list.append(
                    torch.cat([logits_mask[i, :gen_len],
                               logits_mask.new_ones(1, logits_mask.shape[-1])]))

        # For complete sequences, EOS token is included. Otherwise the sequence may end with arbitrary token.
        # cu_seqlens marks the boundary of these sequences, no matter whether they are complete or not.
        packed_seq = torch.cat(list(itertools.chain.from_iterable(zip(prompts_list, gen_tokens_list))))
        seq_lengths = prompt_lengths + gen_lengths
        cu_seqlens = torch.cat(
            [torch.zeros(1, dtype=torch.long, device=seq_lengths.device),
             seq_lengths.cumsum(0)])
        packed_logprobs = torch.cat(
            list(itertools.chain.from_iterable(zip(prompt_log_probs_list, gen_log_probs_list))))
        assert packed_seq.shape[0] == packed_logprobs.shape[0] + bs, (
            packed_seq.shape,
            packed_logprobs.shape,
            bs,
        )
        packed_logits_mask = None
        if gen_logits_mask_list:
            packed_logits_mask = torch.cat(
                list(itertools.chain.from_iterable(zip(prompt_logits_mask_list, gen_logits_mask_list))))
            if self.sparse_logits_mask:
                packed_logits_mask = packed_logits_mask.logical_not()

        prompt_mask = zip(
            [torch.ones(plen, dtype=torch.bool, device=model.device) for plen in prompt_lengths],
            [torch.zeros(glen, dtype=torch.bool, device=model.device) for glen in gen_lengths],
        )
        prompt_mask = torch.cat(list(itertools.chain.from_iterable(prompt_mask)))

        res = dict(
            seq_no_eos_mask=seq_no_eos_mask,
            packed_seq=packed_seq,
            cu_seqlens=cu_seqlens,
            packed_logprobs=packed_logprobs.float(),
            packed_logits_mask=packed_logits_mask,
            prompt_mask=prompt_mask,
        )
        return recursive_apply(from_dict(res), lambda x: x.cpu())

    @torch.no_grad()
    def inference(self, model: api.model.Model, data: NamedArray) -> NamedArray:
        module = model.module
        module.eval()
        data = recursive_apply(data, lambda x: x.to(model.device))

        cu_seqlens = data["cu_seqlens"]
        input_lens = cu_seqlens[1:] - cu_seqlens[:-1]
        max_seqlen = int(max(input_lens))

<<<<<<< HEAD
        if isinstance(module, DeepSpeedPipelineEngine):
            res = module(packed_input_ids=data["packed_seq"], cu_seqlens=cu_seqlens)
            if res is None:
                return None
            logits = res.float()
        else:
            res = module(packed_input_ids=data["packed_seq"], cu_seqlens=cu_seqlens, max_seqlen=max_seqlen)
            logits = res.logits.float()
=======
        logits: torch.FloatTensor = module(packed_input_ids=data['packed_seq'],
                                           cu_seqlens=cu_seqlens,
                                           max_seqlen=max_seqlen).logits.float()

        if 'packed_logits_mask' in data and data['packed_logits_mask'] is not None:
            packed_logits_mask = data['packed_logits_mask']
            if self.sparse_logits_mask:
                packed_logits_mask = packed_logits_mask.logical_not()
            logits.masked_fill_(packed_logits_mask.logical_not(), torch.finfo(logits.dtype).min)

        logprobs = gather_packed_shifted_log_probs(logits, cu_seqlens, data['packed_seq'])
        return from_dict(dict(logprobs=logprobs.cpu()))

    def _ppo_actor_step(
        self,
        module: api.model.NeuralNetwork,
        tokenizer: transformers.PreTrainedTokenizerFast,
        packed_input_ids: torch.LongTensor,
        cu_seqlens: torch.LongTensor,
        old_logp: torch.FloatTensor,
        ref_logp: torch.FloatTensor,
        reward_score: torch.FloatTensor,
        values: torch.FloatTensor,
        prompt_mask: torch.FloatTensor,
        seq_no_eos_mask: torch.FloatTensor,
        version_steps: int,
        logits_mask: Optional[torch.BoolTensor] = None,
    ) -> Dict:
        input_lens = cu_seqlens[1:] - cu_seqlens[:-1]
        max_seqlen = int(max(input_lens))

        short1cu_seqlens = cu_seqlens.clone()
        short1cu_seqlens[1:] -= torch.ones_like(cu_seqlens[1:]).cumsum(0)

        loss_mask = 1 - prompt_mask.float()
        shift_one_indices = torch.cat([
            torch.arange(cu_seqlens[i] + 1, cu_seqlens[i + 1], dtype=torch.long, device=cu_seqlens.device)
            for i in range(cu_seqlens.shape[0] - 1)
        ])
        loss_mask = loss_mask[shift_one_indices]

        ref_logp *= loss_mask
        old_logp *= loss_mask

        logits: torch.FloatTensor = module(packed_input_ids=packed_input_ids,
                                           cu_seqlens=cu_seqlens,
                                           max_seqlen=max_seqlen).logits.float()
        if logits_mask is not None:
            logits.masked_fill_(logits_mask.logical_not(), torch.finfo(logits.dtype).min)

        new_logp = gather_packed_shifted_log_probs(logits, cu_seqlens, packed_input_ids)

        new_logp = new_logp * loss_mask

        kl_rewards, rewards = ppo_functional.get_packed_rewards(
            kl_ctl=self.kl_adapter.value,
            clip_reward_value=self.max_reward_clip,
            log_probs=old_logp,
            ref_log_probs=ref_logp,
            reward_score=reward_score,
            short1cu_seqlens=short1cu_seqlens,
            seq_no_eos_mask=seq_no_eos_mask,
        )

        advantages, _ = ppo_functional.get_packed_advantages_and_returns(
            gamma=self.discount,
            lam=self.gae_lambda,
            values=values,
            rewards=rewards,
            short1cu_seqlens=short1cu_seqlens,
            seq_no_eos_mask=seq_no_eos_mask,
        )

        loss, loss_stat = ppo_functional.actor_loss_fn(logprobs=new_logp,
                                                       old_logprobs=old_logp,
                                                       advantages=advantages,
                                                       eps_clip=self.eps_clip,
                                                       loss_mask=loss_mask)

        mean_ref_kl = (kl_rewards.detach() * loss_mask).sum() / loss_mask.sum()

        # HACK: we don't consider data parallel here
        self.kl_adapter.update(mean_ref_kl, n_steps=input_lens.sum().item())

        importance_weight = loss_stat['importance_weight']
        clip_ratio = loss_stat['clip_ratio']
        if self.early_stop_imp_ratio is not None and importance_weight > self.early_stop_imp_ratio:
            logger.warning(f"Current importance ratio {importance_weight.item():.4f} is larger "
                           f"than early stop threshold {self.early_stop_imp_ratio}. Abandon this minibatch.")
            loss = loss * 0.0

        approx_kl = ((old_logp - new_logp).detach() * loss_mask).sum() / loss_mask.sum()

        stats = dict(
            task_reward=reward_score.mean().detach(),
            kl_reward=(kl_rewards.detach() * loss_mask).sum().mean(),
            ppo_approx_kl=approx_kl,
            cur_kl_ctl=torch.tensor(self.kl_adapter.value).to(approx_kl),
            advantage=advantages.mean().detach(),
            actor_loss=loss.detach(),
            actor_clip_ratio=clip_ratio,
            importance_weight=importance_weight,
        )

        if logits_mask is not None:
            stats['ignoring_logits_ratio'] = logits_mask.logical_not().float().mean()

        if self.early_stop_kl is not None and api.huggingface.get_all_reduce_mean(
                approx_kl) > self.early_stop_kl:
            logger.warning(f"Current approximate KL divergence {approx_kl.item():.4f} is larger "
                           f"than early stop threshold {self.early_stop_kl}. Abort actor update.")
            return stats
>>>>>>> 20ddabe3

        if "packed_logits_mask" in data and data["packed_logits_mask"] is not None:
            logits.masked_fill_(data["packed_logits_mask"].logical_not(), torch.finfo(logits.dtype).min)
        logprobs = gather_packed_shifted_log_probs(logits, cu_seqlens, data["packed_seq"])
        return from_dict(dict(logprobs=logprobs.cpu()))

    def train_step(self, model: api.model.Model, data_: NamedArray) -> Dict:
        module = model.module
        tokenizer = model.tokenizer
        # We call module.eval() because dropout causes the computation of incorrect of log probs.
        module.eval()
<<<<<<< HEAD
        data_ = recursive_apply(data_, lambda x: x.to(model.device))
=======
        data = recursive_apply(data, lambda x: x.to(model.device))
        if self.sparse_logits_mask:
            data["packed_logits_mask"] = data["packed_logits_mask"].logical_not()
>>>>>>> 20ddabe3

        datas = PackedParallelDataBroker.scatter_to(data_, self.n_minibatches)
        random.shuffle(datas)
        train_stats = collections.defaultdict(lambda: 0)
        for data in datas:
            cu_seqlens = data["cu_seqlens"]
            input_lens = cu_seqlens[1:] - cu_seqlens[:-1]
            logits_mask = data["packed_logits_mask"] if "packed_logits_mask" in data else None
            if isinstance(module, DeepSpeedPipelineEngine) or isinstance(module, StreamPipeEngine):
                module.set_version_steps(model.version.global_step)
                loss_fn_kwargs = dict(
                    input_lens=input_lens,  # used for partition
                    old_logp=data["packed_logprobs"],
                    ref_logp=data["packed_ref_logprobs"],
                    reward_score=data["rewards"],
                    values=data["values"],
                    prompt_mask=data["prompt_mask"],
                    seq_no_eos_mask=data["seq_no_eos_mask"],
                    kl_adapter=self.kl_adapter,
                    max_reward_clip=self.max_reward_clip,
                    discount=self.discount,
                    gae_lambda=self.gae_lambda,
                    eps_clip=self.eps_clip,
                    early_stop_imp_ratio=self.early_stop_imp_ratio,
                    early_stop_kl=self.early_stop_kl,
                    logits_mask=logits_mask,
                )

                loss, stats = module.train_batch(
                    packed_input_ids=data["packed_seq"],
                    cu_seqlens=data["cu_seqlens"],
                    loss_fn=_ppo_actor_loss_from_model_outputs,
                    **loss_fn_kwargs,
                )
            else:
                max_seqlen = int(max(input_lens))
                output = module(
                    packed_input_ids=data["packed_seq"],
                    cu_seqlens=cu_seqlens,
                    max_seqlen=max_seqlen,
                )
                loss, stats = _ppo_actor_loss_from_model_outputs(
                    logits=output,
                    packed_input_ids=data["packed_seq"],
                    cu_seqlens=cu_seqlens,
                    old_logp=data["packed_logprobs"],
                    ref_logp=data["packed_ref_logprobs"],
                    reward_score=data["rewards"],
                    values=data["values"],
                    prompt_mask=data["prompt_mask"],
                    seq_no_eos_mask=data["seq_no_eos_mask"],
                    kl_adapter=self.kl_adapter,
                    max_reward_clip=self.max_reward_clip,
                    discount=self.discount,
                    gae_lambda=self.gae_lambda,
                    eps_clip=self.eps_clip,
                    early_stop_imp_ratio=self.early_stop_imp_ratio,
                    early_stop_kl=self.early_stop_kl,
                    logits_mask=logits_mask,
                )

                module.backward(loss)
                module.step(lr_kwargs={"epoch": model.version.global_step})

            if stats:
                for k, v in stats.items():
                    train_stats[k] += v

        cur_epoch = model.version.epoch
        model.inc_version()
        if model.version.epoch > cur_epoch:
            module.tput_timer.update_epoch_count()

        if train_stats:
            train_stats: Dict[str, torch.Tensor] = dict(train_stats)
            for k, v in train_stats.items():
                v = v.detach() / self.n_minibatches
                train_stats[k] = api.huggingface.get_all_reduce_mean(v, group=data_parallel_group()).item()

        return dict(train_stats)


def _ppo_critic_loss_from_model_outputs(
    new_values: torch.FloatTensor,
    cu_seqlens: torch.LongTensor,
    old_logp: torch.FloatTensor,
    ref_logp: torch.FloatTensor,
    reward_score: torch.FloatTensor,
    values: torch.FloatTensor,
    prompt_mask: torch.FloatTensor,
    seq_no_eos_mask: torch.FloatTensor,
    value_eps_clip: float,
    max_reward_clip: float,
    kl_adapter: ppo_functional.KLController,
    discount: float,
    gae_lambda: float,
    **kwargs,
) -> Tuple[torch.FloatTensor, Dict]:
    input_lens = cu_seqlens[1:] - cu_seqlens[:-1]
    short1cu_seqlens = cu_seqlens.clone()
    short1cu_seqlens[1:] -= torch.ones_like(cu_seqlens[1:]).cumsum(0)

    loss_mask = 1 - prompt_mask.float()
    shift_one_indices = torch.cat([
        torch.arange(cu_seqlens[i] + 1, cu_seqlens[i + 1], dtype=torch.long, device=cu_seqlens.device)
        for i in range(cu_seqlens.shape[0] - 1)
    ])
    loss_mask = loss_mask[shift_one_indices]

    old_logp *= loss_mask
    ref_logp *= loss_mask

    kl_rewards, rewards = ppo_functional.get_packed_rewards(
        kl_ctl=kl_adapter.value,
        clip_reward_value=max_reward_clip,
        log_probs=old_logp,
        ref_log_probs=ref_logp,
        reward_score=reward_score,
        short1cu_seqlens=short1cu_seqlens,
        seq_no_eos_mask=seq_no_eos_mask,
    )

    _, returns = ppo_functional.get_packed_advantages_and_returns(
        gamma=discount,
        lam=gae_lambda,
        values=values,
        rewards=rewards,
        short1cu_seqlens=short1cu_seqlens,
        seq_no_eos_mask=seq_no_eos_mask,
    )

    leave_one_indices = torch.cat([
        torch.arange(cu_seqlens[i], cu_seqlens[i + 1] - 1, dtype=torch.long, device=cu_seqlens.device)
        for i in range(cu_seqlens.shape[0] - 1)
    ])
    new_values = new_values[leave_one_indices]
    values = values[leave_one_indices]

    loss, loss_stat = ppo_functional.critic_loss_fn(
        value=new_values,
        old_value=values,
        target_value=returns,
        value_eps_clip=value_eps_clip,
        loss_mask=loss_mask,
    )

    mean_ref_kl = (kl_rewards.detach() * loss_mask).sum() / loss_mask.sum()

    # HACK: we don't consider data parallel here
    kl_adapter.update(mean_ref_kl, n_steps=input_lens.sum().item())

    clip_ratio = loss_stat["clip_ratio"]

    return loss, dict(
        value_loss=loss.detach(),
        value_clip_ratio=clip_ratio,
        values=new_values.mean().detach(),
        returns=returns.mean().detach(),
    )


@dataclasses.dataclass
class PackedCriticInterface(api.model.ModelInterface):
    n_minibatches: int = 4
    enable_save: bool = True
    kl_ctl: float = 0.1
    discount: float = 1.0
    gae_lambda: float = 0.95
    eps_clip: float = 0.2
    value_eps_clip: float = 0.2
    max_reward_clip: float = 5.0
    adaptive_kl_ctl: bool = False
    adaptive_kl_target: Optional[float] = 6
    adaptive_kl_horizon: Optional[float] = 10000

    def __post_init__(self):
        if self.adaptive_kl_ctl:
            assert self.adaptive_kl_target is not None
            assert self.adaptive_kl_horizon is not None
            self.kl_adapter = ppo_functional.AdaptiveKLController(self.kl_ctl, self.adaptive_kl_target,
                                                                  self.adaptive_kl_horizon)
        else:
            self.kl_adapter = ppo_functional.FixedKLController(self.kl_ctl)
        self.kl_ctl = None

    def save(self, model: api.model.Model, save_dir: str):
        if not self.enable_save:
            return
        if isinstance(model.module, DeepSpeedPipelineEngine):
            save_pipeline_model(model, save_dir)
        else:
            save_hf_or_lora_model(model, save_dir)

    @torch.no_grad()
    def inference(self, model: api.model.Model, data: NamedArray) -> NamedArray:
        module = model.module
        module.eval()
        data = recursive_apply(data, lambda x: x.to(model.device))

        cu_seqlens = data["cu_seqlens"]
        input_lens = cu_seqlens[1:] - cu_seqlens[:-1]
        max_seqlen = int(max(input_lens))

        if isinstance(module, DeepSpeedPipelineEngine):
            scores = module(packed_input_ids=data["packed_seq"], cu_seqlens=cu_seqlens)
            if scores is None:
                return None
        else:
            scores: torch.FloatTensor = module(packed_input_ids=data["packed_seq"],
                                               cu_seqlens=cu_seqlens,
                                               max_seqlen=max_seqlen)
        scores = scores.float()

        seq_no_eos_mask = data["seq_no_eos_mask"]
        for i in range(seq_no_eos_mask.shape[0]):
            if not seq_no_eos_mask[i]:
                # Set value at the EOS token to be zero.
                scores[cu_seqlens[i + 1] - 1] = 0.0
        return from_dict(dict(scores=scores.cpu()))

    def _ppo_critic_step(
        self,
        module: api.model.NeuralNetwork,
        tokenizer: transformers.PreTrainedTokenizerFast,
        packed_input_ids: torch.LongTensor,
        cu_seqlens: torch.LongTensor,
        old_logp: torch.FloatTensor,
        ref_logp: torch.FloatTensor,
        reward_score: torch.FloatTensor,
        values: torch.FloatTensor,
        prompt_mask: torch.FloatTensor,
        seq_no_eos_mask: torch.FloatTensor,
        version_steps: int,
    ) -> Dict:
        input_lens = cu_seqlens[1:] - cu_seqlens[:-1]
        max_seqlen = int(max(input_lens))

        short1cu_seqlens = cu_seqlens.clone()
        short1cu_seqlens[1:] -= torch.ones_like(cu_seqlens[1:]).cumsum(0)

        loss_mask = 1 - prompt_mask.float()
        shift_one_indices = torch.cat([
            torch.arange(cu_seqlens[i] + 1, cu_seqlens[i + 1], dtype=torch.long, device=cu_seqlens.device)
            for i in range(cu_seqlens.shape[0] - 1)
        ])
        loss_mask = loss_mask[shift_one_indices]

        if packed_input_ids.is_inference():
            packed_input_ids = packed_input_ids.clone()
            cu_seqlens = cu_seqlens.clone()
        new_values: torch.FloatTensor = module(packed_input_ids=packed_input_ids,
                                               cu_seqlens=cu_seqlens,
                                               max_seqlen=max_seqlen).float()

        old_logp *= loss_mask
        ref_logp *= loss_mask

        kl_rewards, rewards = ppo_functional.get_packed_rewards(
            kl_ctl=self.kl_adapter.value,
            clip_reward_value=self.max_reward_clip,
            log_probs=old_logp,
            ref_log_probs=ref_logp,
            reward_score=reward_score,
            short1cu_seqlens=short1cu_seqlens,
            seq_no_eos_mask=seq_no_eos_mask,
        )

        _, returns = ppo_functional.get_packed_advantages_and_returns(
            gamma=self.discount,
            lam=self.gae_lambda,
            values=values,
            rewards=rewards,
            short1cu_seqlens=short1cu_seqlens,
            seq_no_eos_mask=seq_no_eos_mask,
        )

        leave_one_indices = torch.cat([
            torch.arange(cu_seqlens[i], cu_seqlens[i + 1] - 1, dtype=torch.long, device=cu_seqlens.device)
            for i in range(cu_seqlens.shape[0] - 1)
        ])
        new_values = new_values[leave_one_indices]
        values = values[leave_one_indices]

        loss, loss_stat = ppo_functional.critic_loss_fn(
            value=new_values,
            old_value=values,
            target_value=returns,
            value_eps_clip=self.value_eps_clip,
            loss_mask=loss_mask,
        )

        mean_ref_kl = (kl_rewards.detach() * loss_mask).sum() / loss_mask.sum()

        # HACK: we don't consider data parallel here
        self.kl_adapter.update(mean_ref_kl, n_steps=input_lens.sum().item())

        clip_ratio = loss_stat["clip_ratio"]

        module.backward(loss)
        module.step(lr_kwargs={"epoch": version_steps})

        return dict(
            value_loss=loss.detach(),
            value_clip_ratio=clip_ratio,
            values=new_values.mean().detach(),
            returns=returns.mean().detach(),
        )

    def train_step(self, model: api.model.Model, data_: NamedArray) -> Dict:
        module = model.module
        tokenizer = model.tokenizer
        # We call module.eval() because dropout causes the computation of incorrect of log probs.
        module.eval()
        data_ = recursive_apply(data_, lambda x: x.to(model.device))

        datas = PackedParallelDataBroker.scatter_to(data_, self.n_minibatches)
        random.shuffle(datas)
        train_stats = collections.defaultdict(lambda: 0)

        for data in datas:
            input_lens = data["cu_seqlens"][1:] - data["cu_seqlens"][:-1]
            if isinstance(module, DeepSpeedPipelineEngine):
                module.set_version_steps(model.version.global_step)
                module.set_tokenizer(tokenizer)

                loss_kwargs = dict(
                    input_lens=input_lens,
                    old_logp=data["packed_logprobs"],
                    ref_logp=data["packed_ref_logprobs"],
                    reward_score=data["rewards"],
                    values=data["values"],
                    prompt_mask=data["prompt_mask"],
                    seq_no_eos_mask=data["seq_no_eos_mask"],
                    value_eps_clip=self.value_eps_clip,
                    max_reward_clip=self.max_reward_clip,
                    kl_adapter=self.kl_adapter,
                    discount=self.discount,
                    gae_lambda=self.gae_lambda,
                )

                loss, stats = module.train_batch(
                    packed_input_ids=data["packed_seq"],
                    cu_seqlens=data["cu_seqlens"],
                    loss_fn=_ppo_critic_loss_from_model_outputs,
                    **loss_kwargs,
                )
            else:
                max_seqlen = int(max(input_lens))
                new_values: torch.FloatTensor = module(packed_input_ids=data["packed_seq"],
                                                       cu_seqlens=data["cu_seqlens"],
                                                       max_seqlen=max_seqlen).float()

                loss, stats = _ppo_critic_loss_from_model_outputs(
                    new_values=new_values,
                    cu_seqlens=data["cu_seqlens"],
                    old_logp=data["packed_logprobs"],
                    ref_logp=data["packed_ref_logprobs"],
                    reward_score=data["rewards"],
                    values=data["values"],
                    prompt_mask=data["prompt_mask"],
                    seq_no_eos_mask=data["seq_no_eos_mask"],
                    value_eps_clip=self.value_eps_clip,
                    max_reward_clip=self.max_reward_clip,
                    kl_adapter=self.kl_adapter,
                    discount=self.discount,
                    gae_lambda=self.gae_lambda,
                )

                module.backward(loss)
                module.step(lr_kwargs={"epoch": model.version.global_step})

            if stats:
                for k, v in stats.items():
                    train_stats[k] += v

        cur_epoch = model.version.epoch
        model.inc_version()
        if model.version.epoch > cur_epoch:
            module.tput_timer.update_epoch_count()

        if train_stats:
            train_stats: Dict[str, torch.Tensor] = dict(train_stats)
            for k, v in train_stats.items():
                v = v.detach() / self.n_minibatches
                train_stats[k] = api.huggingface.get_all_reduce_mean(v, group=data_parallel_group()).item()

        return train_stats


api.model.register_interface("flash_actor", PackedActorInterface)
api.model.register_interface("flash_critic", PackedCriticInterface)<|MERGE_RESOLUTION|>--- conflicted
+++ resolved
@@ -298,7 +298,6 @@
         input_lens = cu_seqlens[1:] - cu_seqlens[:-1]
         max_seqlen = int(max(input_lens))
 
-<<<<<<< HEAD
         if isinstance(module, DeepSpeedPipelineEngine):
             res = module(packed_input_ids=data["packed_seq"], cu_seqlens=cu_seqlens)
             if res is None:
@@ -307,123 +306,12 @@
         else:
             res = module(packed_input_ids=data["packed_seq"], cu_seqlens=cu_seqlens, max_seqlen=max_seqlen)
             logits = res.logits.float()
-=======
-        logits: torch.FloatTensor = module(packed_input_ids=data['packed_seq'],
-                                           cu_seqlens=cu_seqlens,
-                                           max_seqlen=max_seqlen).logits.float()
 
         if 'packed_logits_mask' in data and data['packed_logits_mask'] is not None:
             packed_logits_mask = data['packed_logits_mask']
             if self.sparse_logits_mask:
                 packed_logits_mask = packed_logits_mask.logical_not()
             logits.masked_fill_(packed_logits_mask.logical_not(), torch.finfo(logits.dtype).min)
-
-        logprobs = gather_packed_shifted_log_probs(logits, cu_seqlens, data['packed_seq'])
-        return from_dict(dict(logprobs=logprobs.cpu()))
-
-    def _ppo_actor_step(
-        self,
-        module: api.model.NeuralNetwork,
-        tokenizer: transformers.PreTrainedTokenizerFast,
-        packed_input_ids: torch.LongTensor,
-        cu_seqlens: torch.LongTensor,
-        old_logp: torch.FloatTensor,
-        ref_logp: torch.FloatTensor,
-        reward_score: torch.FloatTensor,
-        values: torch.FloatTensor,
-        prompt_mask: torch.FloatTensor,
-        seq_no_eos_mask: torch.FloatTensor,
-        version_steps: int,
-        logits_mask: Optional[torch.BoolTensor] = None,
-    ) -> Dict:
-        input_lens = cu_seqlens[1:] - cu_seqlens[:-1]
-        max_seqlen = int(max(input_lens))
-
-        short1cu_seqlens = cu_seqlens.clone()
-        short1cu_seqlens[1:] -= torch.ones_like(cu_seqlens[1:]).cumsum(0)
-
-        loss_mask = 1 - prompt_mask.float()
-        shift_one_indices = torch.cat([
-            torch.arange(cu_seqlens[i] + 1, cu_seqlens[i + 1], dtype=torch.long, device=cu_seqlens.device)
-            for i in range(cu_seqlens.shape[0] - 1)
-        ])
-        loss_mask = loss_mask[shift_one_indices]
-
-        ref_logp *= loss_mask
-        old_logp *= loss_mask
-
-        logits: torch.FloatTensor = module(packed_input_ids=packed_input_ids,
-                                           cu_seqlens=cu_seqlens,
-                                           max_seqlen=max_seqlen).logits.float()
-        if logits_mask is not None:
-            logits.masked_fill_(logits_mask.logical_not(), torch.finfo(logits.dtype).min)
-
-        new_logp = gather_packed_shifted_log_probs(logits, cu_seqlens, packed_input_ids)
-
-        new_logp = new_logp * loss_mask
-
-        kl_rewards, rewards = ppo_functional.get_packed_rewards(
-            kl_ctl=self.kl_adapter.value,
-            clip_reward_value=self.max_reward_clip,
-            log_probs=old_logp,
-            ref_log_probs=ref_logp,
-            reward_score=reward_score,
-            short1cu_seqlens=short1cu_seqlens,
-            seq_no_eos_mask=seq_no_eos_mask,
-        )
-
-        advantages, _ = ppo_functional.get_packed_advantages_and_returns(
-            gamma=self.discount,
-            lam=self.gae_lambda,
-            values=values,
-            rewards=rewards,
-            short1cu_seqlens=short1cu_seqlens,
-            seq_no_eos_mask=seq_no_eos_mask,
-        )
-
-        loss, loss_stat = ppo_functional.actor_loss_fn(logprobs=new_logp,
-                                                       old_logprobs=old_logp,
-                                                       advantages=advantages,
-                                                       eps_clip=self.eps_clip,
-                                                       loss_mask=loss_mask)
-
-        mean_ref_kl = (kl_rewards.detach() * loss_mask).sum() / loss_mask.sum()
-
-        # HACK: we don't consider data parallel here
-        self.kl_adapter.update(mean_ref_kl, n_steps=input_lens.sum().item())
-
-        importance_weight = loss_stat['importance_weight']
-        clip_ratio = loss_stat['clip_ratio']
-        if self.early_stop_imp_ratio is not None and importance_weight > self.early_stop_imp_ratio:
-            logger.warning(f"Current importance ratio {importance_weight.item():.4f} is larger "
-                           f"than early stop threshold {self.early_stop_imp_ratio}. Abandon this minibatch.")
-            loss = loss * 0.0
-
-        approx_kl = ((old_logp - new_logp).detach() * loss_mask).sum() / loss_mask.sum()
-
-        stats = dict(
-            task_reward=reward_score.mean().detach(),
-            kl_reward=(kl_rewards.detach() * loss_mask).sum().mean(),
-            ppo_approx_kl=approx_kl,
-            cur_kl_ctl=torch.tensor(self.kl_adapter.value).to(approx_kl),
-            advantage=advantages.mean().detach(),
-            actor_loss=loss.detach(),
-            actor_clip_ratio=clip_ratio,
-            importance_weight=importance_weight,
-        )
-
-        if logits_mask is not None:
-            stats['ignoring_logits_ratio'] = logits_mask.logical_not().float().mean()
-
-        if self.early_stop_kl is not None and api.huggingface.get_all_reduce_mean(
-                approx_kl) > self.early_stop_kl:
-            logger.warning(f"Current approximate KL divergence {approx_kl.item():.4f} is larger "
-                           f"than early stop threshold {self.early_stop_kl}. Abort actor update.")
-            return stats
->>>>>>> 20ddabe3
-
-        if "packed_logits_mask" in data and data["packed_logits_mask"] is not None:
-            logits.masked_fill_(data["packed_logits_mask"].logical_not(), torch.finfo(logits.dtype).min)
         logprobs = gather_packed_shifted_log_probs(logits, cu_seqlens, data["packed_seq"])
         return from_dict(dict(logprobs=logprobs.cpu()))
 
@@ -432,13 +320,9 @@
         tokenizer = model.tokenizer
         # We call module.eval() because dropout causes the computation of incorrect of log probs.
         module.eval()
-<<<<<<< HEAD
-        data_ = recursive_apply(data_, lambda x: x.to(model.device))
-=======
         data = recursive_apply(data, lambda x: x.to(model.device))
         if self.sparse_logits_mask:
             data["packed_logits_mask"] = data["packed_logits_mask"].logical_not()
->>>>>>> 20ddabe3
 
         datas = PackedParallelDataBroker.scatter_to(data_, self.n_minibatches)
         random.shuffle(datas)
