from statistics import mean
from typing import Dict, List, Optional
import logging

import deepspeed
import torch
import torch.utils.data
import tqdm

from base.namedarray import from_dict, NamedArray, recursive_apply
from impl.model.backend.ds_pipe_engine import DeepSpeedPipelineEngine
from impl.model.backend.stream_pipe_engine import StreamPipeEngine
from impl.model.nn.flash_mqat import GenerationConfig
from impl.model.utils.data import gather_packed_shifted_log_probs, PipeCacheData, PipeTransferData
from impl.model.utils.save import save_hf_or_lora_model
import api.data
import api.model

logger = logging.getLogger("pipe_flash_sft")


def compute_packed_sft_loss(logits: torch.Tensor, packed_input_ids: torch.Tensor, cu_seqlens: torch.Tensor,
                            prompt_mask: torch.Tensor, **kwargs) -> torch.Tensor:
    loss_mask = 1 - prompt_mask.float()
    logprobs = gather_packed_shifted_log_probs(logits, cu_seqlens, packed_input_ids)
    shift_one_indices = torch.cat([
        torch.arange(cu_seqlens[i] + 1, cu_seqlens[i + 1], dtype=torch.long, device=cu_seqlens.device)
        for i in range(cu_seqlens.shape[0] - 1)
    ])
    loss_mask = loss_mask[shift_one_indices]
    loss = -(logprobs * loss_mask).sum() / loss_mask.sum()
<<<<<<< HEAD
    return loss, {"loss": loss}
=======
    return loss, {"loss": loss.detach().cpu()}
>>>>>>> 6313b117


class PipePackedSupervisedFinetuningInterface(api.model.ModelInterface):

    def train_step(self, model: api.model.Model, data: NamedArray) -> Dict:
        data = recursive_apply(data, lambda x: x.to(model.device))
        packed_input_ids: torch.Tensor = data['packed_input_ids'].squeeze()  # shape [tot_seqlen]
        total_seq_len = packed_input_ids.shape[0]
        cu_seqlens: torch.Tensor = data['cu_seqlens'].squeeze()
        n_seqs = (cu_seqlens == total_seq_len).nonzero()[0][0]
        cu_seqlens = cu_seqlens[:n_seqs + 1]  # shape [bs + 1]
        prompt_mask: torch.BoolTensor = data['prompt_mask'].squeeze()  # shape [tot_seqlen]
        module: DeepSpeedPipelineEngine = model.module
        max_seqlen = int(max(cu_seqlens[1:] - cu_seqlens[:-1]))

        module.train()
<<<<<<< HEAD

        loss_fn_kwargs = dict(
            prompt_mask=prompt_mask,
            input_lens=cu_seqlens[1:] - cu_seqlens[:-1],
        )

=======

        loss_fn_kwargs = dict(input_lens=cu_seqlens[1:] - cu_seqlens[:-1], prompt_mask=prompt_mask)
>>>>>>> 6313b117
        stats = module.train_batch(packed_input_ids=packed_input_ids,
                                   cu_seqlens=cu_seqlens,
                                   loss_fn=compute_packed_sft_loss,
                                   **loss_fn_kwargs)
<<<<<<< HEAD
=======
        # agg_loss = average loss of data parallel batches
        agg_loss = torch.tensor(0.0)
        for stat in stats:
            agg_loss += stat["loss"]
>>>>>>> 6313b117

        cur_epoch = model.version.epoch
        model.inc_version()
        if model.version.epoch > cur_epoch:
            module.tput_timer.update_epoch_count()

        # agg_loss = average loss of data parallel batches
        if len(stats) > 0:
            agg_loss = mean([s["loss"].detach().item() for s in stats])
            return dict(loss=agg_loss)
        else:
            return dict()

    @torch.inference_mode()  # one time evaluate
    def inference(self, model_: api.model.Model, data: NamedArray) -> Dict:
        device = model_.device
        module = model_.module

        module.eval()
        losses = 0
        n_tokens = 0

        # one time inference
        data = recursive_apply(from_dict(data), lambda x: x.to(device))
        packed_input_ids: torch.Tensor = data['packed_input_ids'].squeeze()  # shape [tot_seqlen]
        total_seq_len = packed_input_ids.shape[0]
        cu_seqlens: torch.Tensor = data['cu_seqlens'].squeeze()
        n_seqs = (cu_seqlens == total_seq_len).nonzero()[0][0]
        cu_seqlens = cu_seqlens[:n_seqs + 1]  # shape [bs + 1]
        prompt_mask: torch.BoolTensor = data['prompt_mask'].squeeze()  # shape [tot_seqlen]
        max_seqlen = int(max(cu_seqlens[1:] - cu_seqlens[:-1]))

        fwd_output = module(packed_input_ids=packed_input_ids, cu_seqlens=cu_seqlens, prompt_mask=prompt_mask)
        if fwd_output is not None:
            logits = fwd_output.logits.float()

            loss = compute_packed_sft_loss(logits, packed_input_ids, cu_seqlens, prompt_mask)

            losses += (1 - prompt_mask.float()).sum() * loss.float()
            n_tokens += (1 - prompt_mask.float()).sum()

            return dict(losses=losses.detach().item())
        else:
            return dict()

    def save(self, model: api.model.Model, save_dir: str):
        model.module.save(save_dir)

    @torch.inference_mode()
    def evaluate(self, model_: api.model.Model, eval_dataloader: torch.utils.data.DataLoader) -> Dict:
        device = model_.device
        module = model_.module

        module.eval()
        losses = 0
        n_tokens = 0

        for step, data in enumerate(tqdm.tqdm(eval_dataloader)):
            data = recursive_apply(from_dict(data), lambda x: x.to(device))
            packed_input_ids: torch.Tensor = data['packed_input_ids'].squeeze()  # shape [tot_seqlen]
            total_seq_len = packed_input_ids.shape[0]
            cu_seqlens: torch.Tensor = data['cu_seqlens'].squeeze()
            n_seqs = (cu_seqlens == total_seq_len).nonzero()[0][0]
            cu_seqlens = cu_seqlens[:n_seqs + 1]  # shape [bs + 1]
            prompt_mask: torch.BoolTensor = data['prompt_mask'].squeeze()  # shape [tot_seqlen]
            max_seqlen = int(max(cu_seqlens[1:] - cu_seqlens[:-1]))

            fwd_output = module(packed_input_ids=packed_input_ids, cu_seqlens=cu_seqlens)

            if fwd_output is not None:
                logits = fwd_output.logits.float()
                loss, _ = compute_packed_sft_loss(logits, packed_input_ids, cu_seqlens,
                                                  1 - prompt_mask.float())

                losses += (1 - prompt_mask.float()).sum() * loss.float()
                n_tokens += (1 - prompt_mask.float()).sum()
                losses = losses / n_tokens
                try:
                    perplexity = torch.exp(losses).item()
                except OverflowError:
                    perplexity = float("inf")
                return dict(ppl=perplexity)
            else:
                return dict()

    @torch.inference_mode()
    def generate(self,
                 model_: api.model.Model,
                 data: NamedArray,
                 gconfig: Optional[GenerationConfig] = None) -> Dict:
        packed_input_ids = data['packed_input_ids'].squeeze()
        cu_seqlens = data['cu_seqlens'].squeeze()
        if gconfig is None:
            gconfig = GenerationConfig(
                min_new_tokens=10,
                max_new_tokens=20,
            )
        module = model_.module
        tokenizer = model_.tokenizer

        module.eval()

        logger.debug(f"gconfig: {gconfig}")
        res = module.generate(tokenizer=tokenizer,
                              packed_input_ids=packed_input_ids,
                              cu_seqlens=cu_seqlens,
                              gconfig=gconfig)

        if res is not None:
            gen_tokens, log_probs, logits_mask, _, prompt_logits = res
            return dict(gen_tokens=gen_tokens,
                        log_probs=log_probs,
                        logits_mask=logits_mask,
                        prompt_logits=prompt_logits)
        else:
            return dict()


api.model.register_interface("pipe_flash_sft", PipePackedSupervisedFinetuningInterface)<|MERGE_RESOLUTION|>--- conflicted
+++ resolved
@@ -29,11 +29,7 @@
     ])
     loss_mask = loss_mask[shift_one_indices]
     loss = -(logprobs * loss_mask).sum() / loss_mask.sum()
-<<<<<<< HEAD
-    return loss, {"loss": loss}
-=======
     return loss, {"loss": loss.detach().cpu()}
->>>>>>> 6313b117
 
 
 class PipePackedSupervisedFinetuningInterface(api.model.ModelInterface):
@@ -50,28 +46,16 @@
         max_seqlen = int(max(cu_seqlens[1:] - cu_seqlens[:-1]))
 
         module.train()
-<<<<<<< HEAD
 
         loss_fn_kwargs = dict(
             prompt_mask=prompt_mask,
             input_lens=cu_seqlens[1:] - cu_seqlens[:-1],
         )
 
-=======
-
-        loss_fn_kwargs = dict(input_lens=cu_seqlens[1:] - cu_seqlens[:-1], prompt_mask=prompt_mask)
->>>>>>> 6313b117
         stats = module.train_batch(packed_input_ids=packed_input_ids,
                                    cu_seqlens=cu_seqlens,
                                    loss_fn=compute_packed_sft_loss,
                                    **loss_fn_kwargs)
-<<<<<<< HEAD
-=======
-        # agg_loss = average loss of data parallel batches
-        agg_loss = torch.tensor(0.0)
-        for stat in stats:
-            agg_loss += stat["loss"]
->>>>>>> 6313b117
 
         cur_epoch = model.version.epoch
         model.inc_version()
