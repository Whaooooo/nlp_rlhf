--- conflicted
+++ resolved
@@ -38,16 +38,14 @@
     is provided.
     """
 
-<<<<<<< HEAD
     def __init__(self,
                  sequence_parallel=False,
                  enable_async_p2p_communication=False,
                  enable_async_instruction=False,
+                 num_micro_batches=None,
+                 num_inf_micro_batches=None,
                  *super_args,
                  **super_kwargs):
-=======
-    def __init__(self, num_micro_batches=None, num_inf_micro_batches=None, sequence_parallel=False, *super_args, **super_kwargs):
->>>>>>> 57236487
         super().__init__(*super_args, **super_kwargs)
         assert isinstance(self.module, PipelineModule), "model must base PipelineModule"
         assert self.zero_optimization_stage(
@@ -86,14 +84,10 @@
         assert self.num_stages > 1
         self.stage_id = self.grid.get_stage_id()
         self.dp_id = self.grid.get_data_parallel_id()
-<<<<<<< HEAD
-        self.num_micro_batches = self.default_num_micro_batches = self.num_stages * 2
         # num_micro_batches is configurable, default value: num_stages * 2
-=======
-        self.num_micro_batches = num_micro_batches if num_micro_batches else self.num_stages
+        self.num_micro_batches = self.default_num_micro_batches = num_micro_batches if num_micro_batches else self.num_stages * 2
         self.num_inf_micro_batches = num_inf_micro_batches if num_inf_micro_batches else self.num_micro_batches
         # num_micro_batches is configurable, default value: num_stages
->>>>>>> 57236487
         self.num_layers = self.module.num_layers  # number of leyers in current pipeline stage
 
         # PipelineEngine needs to handle data loading specially due to only the first
@@ -136,6 +130,7 @@
 
         self._async_p2p = enable_async_p2p_communication
         self._async_instruction = enable_async_instruction and self._async_p2p
+        
 
         self._post_init_logging()
 
@@ -869,18 +864,15 @@
         x: PipeTransferData = self.tensor_buffer.get("batch_output_x",
                                                      micro_batch_id,
                                                      remove=not self._train_mode)
-<<<<<<< HEAD
         handle = p2p.send(x.pp_input, self.next_stage, async_op=self._async_p2p)
         if self._async_p2p:
             self.tensor_buffer.put("send_act_handle", micro_batch_id, handle)
+        if type(self) == DeepSpeedPipelineEngine and self._generate_mode:
+            handle.wait()
+            terminate = self.tensor_buffer.get("terminate", micro_batch_id)
+            p2p.send(terminate, self.next_stage)
         # self.rank_print(f"send tensor DONE {micro_batch_id}, {x.pp_input.shape}")
         return False, handle
-=======
-        p2p.send(x.pp_input, self.next_stage)
-        if self._generate_mode:
-            terminate = self.tensor_buffer.get("terminate", micro_batch_id)
-            p2p.send(terminate, self.next_stage)
->>>>>>> 57236487
 
     def _exec_recv_activations(self, stage_id: int, micro_batch_id: int, step_id: int):
         assert not self.is_first_stage()
@@ -908,26 +900,21 @@
                 act_shape = (batch_length, 1, self.hidden_dim)
                 buf = torch.empty(act_shape, dtype=self.dtype, device=self.device, requires_grad=False)
 
-<<<<<<< HEAD
         recv_handle = p2p.recv(buf, self.prev_stage, async_op=self._async_p2p)
         if self._async_p2p:
             self.tensor_buffer.put("recv_act_handle", micro_batch_id, recv_handle)
         self.tensor_buffer.put("recv_act_buf", micro_batch_id, buf)
+        
+        if type(self) == DeepSpeedPipelineEngine and self._generate_mode:
+            recv_handle.wait()
+            terminate = torch.empty((), dtype=torch.bool, device=self.device)
+            p2p.recv(terminate, self.prev_stage)
+            self.tensor_buffer.put("terminate", micro_batch_id, terminate)
 
         # others = self.tensor_buffer.get("pipe_transfer_infos", micro_batch_id, remove=False)
         # x = PipeTransferData(pp_input=buf, **others)
         # self.tensor_buffer.put("batch_input_x", micro_batch_id, x)
         return False, recv_handle
-=======
-        others = self.tensor_buffer.get("pipe_transfer_infos", micro_batch_id, remove=False)
-        p2p.recv(buf, self.prev_stage)
-        x = PipeTransferData(pp_input=buf, **others)
-        self.tensor_buffer.put("batch_input_x", micro_batch_id, x)
-        if self._generate_mode:
-            terminate = torch.empty((), dtype=torch.bool, device=self.device)
-            p2p.recv(terminate, self.prev_stage)
-            self.tensor_buffer.put("terminate", micro_batch_id, terminate)
->>>>>>> 57236487
 
     def _exec_send_grads(self, stage_id: int, micro_batch_id: int, step_id: int):
         assert self._train_mode, "_exec_send_grads() should be only executed in train mode."
@@ -1119,12 +1106,6 @@
                     raise e
                 # logger.info(f"rank {self.global_rank} complete cmd: {cmd}")
             self.step_count += 1
-<<<<<<< HEAD
-        self.sched_count += 1
-
-    def rank_print(self, *args, **kwargs):
-        print(f"Rank {self.global_rank}: ", *args, **kwargs)
-=======
 
             # exec_forward_pass() and __maybe_genstep() will put the "terminate" signal into tensor_buffer, such that
             # terminate_condition() will return True for the last stage.
@@ -1136,4 +1117,6 @@
                 # logger.info(f"rank {self.global_rank} break the exec_schedule loop")
                 break
         self.sched_count += 1
->>>>>>> 57236487
+
+    def rank_print(self, *args, **kwargs):
+        print(f"Rank {self.global_rank}: ", *args, **kwargs)