# Copyright (c) Microsoft Corporation.
# SPDX-License-Identifier: Apache-2.0

# DeepSpeed Team

from types import MethodType
from typing import Callable, Dict, List, Optional, Tuple, Union
import contextlib
import dataclasses
import gc

from deepspeed import comm as dist
from deepspeed.runtime.bf16_optimizer import BF16_Optimizer
from deepspeed.runtime.engine import DeepSpeedEngine, MEMORY_OPT_ALLREDUCE_SIZE
from deepspeed.runtime.zero.config import ZeroStageEnum
import numpy as np
import torch
import transformers

from base.dataparallel import PackedParallelDataBroker
from base.monitor import time_mark
from base.namedarray import NamedArray
from base.topology import ParallelGrid
from impl.model.nn.flash_mqat.flash_generate import GenerationConfig, genstep
from impl.model.nn.flash_mqat.flash_mqat_api import FlashMQATModel
from impl.model.parallelism.pipeline_parallel.tensor_storage import TensorBuffer
from impl.model.utils.data import PipeCacheData, PipeTransferData
from impl.model.utils.tensor import pad_sequence_parallel_input
import base.constants
import base.logging as logging
import impl.model.backend.pipe_engine.static_schedule as schedule
import impl.model.parallelism.pipeline_parallel.p2p as p2p

logger = logging.getLogger("DeepSpeedPipelineEngine", "benchmark")


class PipelineError(Exception):
    pass


class DeepSpeedPipelineEngine(DeepSpeedEngine):
    """A training engine hybrid pipeline, data, and model parallel training."""

    def __init__(
        self,
        sequence_parallel=False,
        enable_async_p2p_communication=False,
        enable_async_instruction=False,
        instruction_sync=False,
        *super_args,
        **super_kwargs,
    ):
        super().__init__(*super_args, **super_kwargs)
        assert (
            self.zero_optimization_stage() < 2
        ), "ZeRO-2 and ZeRO-3 are incompatible with pipeline parallelism"

        self.module: FlashMQATModel
        # print(f"module cls name {type(self.module)}")

        # deepspeed enigne attributes
        self.pipeline_parallelism = True
        # We schedule the all-reduces, so disable it in super().backward()
        self.enable_backward_allreduce = False
        # see method is_gradient_accumulation_boundary()
        self._force_grad_boundary = False

        # configs for data shape
        self.config = self.module.config
        # for tensor buffer initialization
        self.hidden_dim = self.config.hidden_dim
        self.head_dim = self.config.head_dim
        self.n_kv = self.config.n_kv_heads
        self.dtype = torch.half if not self.bfloat16_enabled() else torch.bfloat16
        self.sequence_parallel = sequence_parallel
        # tensor model parallel option, whether to enable sequence parallel

        # logging
        self.sched_count = 0

        # parallelism constants
        self.grid: ParallelGrid = base.constants.grid()
        assert self.dp_world_size == self.grid.data_parallel_size

        self.global_rank = self.grid.get_global_rank()
        self.num_stages = self.grid.get_pipe_parallel_world_size()
        self.stage_id = self.grid.get_stage_id()
        self.dp_id = self.grid.get_data_parallel_id()

        # num_micro_batches is configurable, default value: num_stages * 2
        self.default_num_micro_batches = self.num_stages * 2
        self.num_layers = self.module.num_layers  # number of leyers in current pipeline stage

        # PipelineEngine needs to handle data loading specially due to only the first
        # and last stages loading inputs/labels. We construct a sampler that uses

        self.is_pipe_parallel = self.grid.pipe_parallel_size > 1
        self.is_data_parallel = self.grid.data_parallel_size > 1
        self.is_model_parallel = self.grid.model_parallel_size > 1

        self.prev_stage = (self.stage_id - 1) % self.num_stages
        self.next_stage = (self.stage_id + 1) % self.num_stages

        # initialize communication
        self._initialize_comm()

        # storages
        self.tensor_buffer = TensorBuffer()

        # schedule execution states
        self.tokenizer = None
        self.current_gconfig = None

        # loss related
        self._compute_loss = False
        self._loss_fn = None  # set when train_batch is called

        self.kv_cache_reserved = []

        # optimizer lr scheduler variables
        self.version_steps = None

        # engine mode
        self._generate_mode = False  # for generate()
        self._train_mode = False  # for train_batch()
        self._inference_mode = True  # for evaluate() and forward()

        self._first_token = False

        self._gd_graph = None

        self._sa_prompt_graph_size = self._sa_decoding_graph_size = -1
        self._ra_prompt_graph_size = self._ra_decoding_graph_size = -1

        self._async_p2p = enable_async_p2p_communication
        self._async_instruction = enable_async_instruction and self._async_p2p
        self._instruction_sync = instruction_sync

        self._post_init_logging()

    def __post_init__(self):
        # assertions
        # assert isinstance(self.module, PipelineModule), "model must base PipelineModule"
        assert self.zero_optimization_stage(
        ) < 2, "ZeRO-2 and ZeRO-3 are incompatible with pipeline parallelism"
        if self.bfloat16_enabled():
            assert isinstance(self.optimizer, BF16_Optimizer)
        assert self.dp_world_size == self.grid.data_parallel_size
        assert self.num_stages > 1
        assert self.is_pipe_parallel, "Must use pipeline parallelism with PipelineModule"

    def _post_init_logging(self):
        model_parameters = filter(lambda p: p.requires_grad, self.module.parameters())
        num_params = sum([p.numel() for p in model_parameters])
        unique_params = num_params
        # Subtract tied parameters if we don't own them
        # if self.module.tied_comms:
        #     tied_params = 0
        #     for key, d in self.module.tied_comms.items():
        #         if self.global_rank != min(d['ranks']):
        #             tied_params += sum(p.numel() for p in d['module'].parameters())
        #     unique_params -= tied_params

        params_tensor = torch.LongTensor(data=[num_params, unique_params]).to(self.device)
        dist.all_reduce(params_tensor, group=self.grid.get_model_parallel_group())
        params_tensor = params_tensor.tolist()
        total_params = params_tensor[0]
        unique_params = params_tensor[1]

        if self.global_rank == 0:
            logger.info(
                f"CONFIG: default_num_micro_batches={self.default_num_micro_batches} "
                f"num_layers(this stage)={self.num_layers} "
                f"pp_size={self.num_stages} "
                f"dp_size={self.grid.get_data_parallel_world_size()} "
                f"mp_size={self.grid.get_model_parallel_world_size()} "
                f"bf16={self.bfloat16_enabled()} "
            )
        if self.dp_id == 0:
            logger.info(
                f"rank={self.global_rank} "
                f"stage={self.stage_id} "
                f"layers={self.module.num_layers} "
                f"[{self.module.layer_idx_start}, {self.module.layer_idx_end}) "
                f"stage_params={num_params} ({num_params/1e6:0.3f}M) "
                f"total_params={total_params} ({total_params/1e6:0.3f}M) "
                f"unique_params={unique_params} ({unique_params/1e6:0.3f}M)"
            )

    def is_first_stage(self):
        """True if this process is in the first stage in the pipeline."""
        return self.stage_id == 0

    def is_last_stage(self):
        """True if this process is in the last stage in the pipeline."""
        return self.stage_id == self.num_stages - 1

    def is_gradient_accumulation_boundary(self):
        """True if the engine is executing a gradient reduction or optimizer step instruction.

        This is overridden from :class:`DeepSpeedEngine` to force reductions
        and steps when the pipeline engine is instructed to do so.

        Returns:
            bool: whether reductions and optimizer steps should occur.
        """
        return self._force_grad_boundary

    def gradient_checkpointing_enable(self, attn: Optional[bool] = False, mlp: Optional[bool] = False):
        self.module.gradient_checkpointing_enable(attn, mlp)

    def _prepare_input(
        self,
        packed_input_ids: torch.Tensor,
        cu_seqlens: torch.Tensor,
        input_lens_for_partition: Optional[torch.Tensor] = None,
    ):
        """Prepare input for train or inference
        split all input tensors into micro batches for pipeline parallel

        Args:
            packed_input_ids (torch.Tensor): packed input ids of shape [total_seq_len]
            cu_seqlens (torch.Tensor): cu_seqlens of shape [batch_size]
        """
        if input_lens_for_partition is not None:
            pair_input_lens = cu_seqlens[1:] - cu_seqlens[:-1]
            data = NamedArray(
                packed_input_ids=packed_input_ids,
                pair_input_lens=pair_input_lens,
                input_lens=input_lens_for_partition,
            )
            n_seqs = input_lens_for_partition.shape[0]
        else:
            data = NamedArray(packed_input_ids=packed_input_ids, cu_seqlens=cu_seqlens)
            # print(f"in _prepare_input cu_seqlens type {type(cu_seqlens)}")
            n_seqs = cu_seqlens.shape[0] - 1
        n_mbs = self.num_micro_batches
        splitted = PackedParallelDataBroker.scatter_to(data, n_mbs, min_size=n_seqs // n_mbs)
        if input_lens_for_partition is not None:
            splitted = [
                NamedArray(
                    packed_input_ids=x["packed_input_ids"],
                    cu_seqlens=torch.nn.functional.pad(x["pair_input_lens"].cumsum(0), (1, 0)),
                )
                for x in splitted
            ]
        if self._compute_loss:
            for mbid, x in enumerate(splitted):
                self.tensor_buffer.put("input_cache", mbid, x)
        mb_seq_lens = []

        def input_to_pipe_model_input(input: NamedArray, mbid: int):
            max_seqlen = int(max(input.cu_seqlens[1:] - input.cu_seqlens[:-1]))
            store_kv_cache = self._generate_mode

            cu_seqlens = input.cu_seqlens
            packed_input_ids = input.packed_input_ids

            # sequence parallel input padding
            if self.sequence_parallel:
                assert not self._generate_mode
                packed_input_ids, cu_seqlens, max_seqlen, pad_size = pad_sequence_parallel_input(
                    packed_input_ids, cu_seqlens, max_seqlen
                )
                self.tensor_buffer.put("pad_size", mbid, pad_size)
            x = PipeTransferData(
                cu_seqlens=cu_seqlens.int(), max_seqlen=int(max_seqlen), store_kv_cache=store_kv_cache
            )
            if self.is_first_stage():
                ys = [PipeCacheData(input_ids=packed_input_ids)] + [
                    PipeCacheData() for _ in range(self.num_layers - 1)
                ]
            else:
                ys = [PipeCacheData() for _ in range(self.num_layers)]
            total_len = (
                packed_input_ids.shape[0]
                if not self.sequence_parallel
                else packed_input_ids.shape[0] // base.constants.model_parallel_world_size()
            )
            mb_seq_lens.append(total_len)
            return (x, ys)

        batches = [input_to_pipe_model_input(x, i) for i, x in enumerate(splitted)]
        for mbid, batch in enumerate(batches):
            x, ys = batch
            self.tensor_buffer.put("batch_input_x", mbid, x)
            self.tensor_buffer.put("batch_input_ys", mbid, ys)
            self.tensor_buffer.put("batch_lengths", mbid, x.cu_seqlens.shape[0] - 1)
            self.tensor_buffer.put("mb_seq_lens", mbid, mb_seq_lens[mbid])

        # pre allocate receive buffers and pre store other information
        for mbid, batch in enumerate(batches):
            others_cache = dict(
                cu_seqlens=batch[0].cu_seqlens.int(),
                max_seqlen=int(batch[0].max_seqlen),
                store_kv_cache=batch[0].store_kv_cache,
            )
            self.tensor_buffer.put("pipe_transfer_infos", mbid, others_cache)

    def _prepare_loss_input(self, n_seqs: int, **loss_kwargs):
        data = NamedArray(**loss_kwargs)
        splitted = PackedParallelDataBroker.scatter_to(
            data, self.num_micro_batches, min_size=n_seqs // self.num_micro_batches
        )
        for mbid, x in enumerate(splitted):
            self.tensor_buffer.put("loss_inputs", mbid, x)

    def _set_generate_states(self):
        self._generate_mode = True
        self._train_mode = False
        self._inference_mode = False
        self._compute_loss = False
        self._first_token = True

    def _pre_generate(self):
        self.kv_cache_reserved = []  # ids of micro batches that have reserved kv cache
        self._compute_loss = False
        self._generate_mode = True

        for mbid in range(self.num_micro_batches):
            self.tensor_buffer.put("kv_cache_reserved", mbid, False)
            self.tensor_buffer.put("terminate", mbid, torch.tensor(0, dtype=torch.bool, device=self.device))
            self.tensor_buffer.put("generated_idx", mbid, 0)
            batch_length = self.tensor_buffer.get("batch_lengths", mbid)
            self.tensor_buffer.put(
                "unfinished_sequences", mbid, torch.ones(batch_length, dtype=torch.long, device=self.device)
            )
            self.tensor_buffer.put("gen_token_ph", mbid, [])
            self.tensor_buffer.put("gen_logprob_ph", mbid, [])
            self.tensor_buffer.put("gen_logits_mask_ph", mbid, [])
            self.tensor_buffer.put("first_token", mbid, True)

    def _post_generate(self):
        # clear tensors
        self.tensor_buffer.remove("next_tokens_cache")
        self.tensor_buffer.remove("next_tokens_to_send")
        self.tensor_buffer.remove("generated_idx")
        self.tensor_buffer.remove("terminate")
        self.tensor_buffer.remove("unfinished_sequences")
        self.tensor_buffer.remove("gen_token_ph")
        self.tensor_buffer.remove("gen_logprob_ph")
        self.tensor_buffer.remove("gen_logits_mask_ph")
        self.tensor_buffer.remove("batch_lengths")
        self.tensor_buffer.remove("prompt_logits")
        self.tensor_buffer.remove("kv_cache_reserved")
        self.tensor_buffer.remove("batch_input_x")
        self.tensor_buffer.remove("batch_input_ys")
        self.tensor_buffer.remove("input_cache")
        self.tensor_buffer.remove("first_token")
        self._clear_p2p_caches()

    def _set_eval_batch_states(self):
        self._compute_loss = True
        self._generate_mode = False
        self._train_mode = False
        self._inference_mode = True

    def _pre_eval_batch(self):
        pass

    def _post_eval_batch(self):
        self.tensor_buffer.remove("batch_input_x")
        self.tensor_buffer.remove("batch_input_ys")
        self.tensor_buffer.remove("batch_lengths")
        self.tensor_buffer.remove("loss_inputs")
        self.tensor_buffer.remove("input_cache")
        self.tensor_buffer.remove("losses")
        self.tensor_buffer.remove("stats")
        self._clear_p2p_caches()

    def _clear_p2p_caches(self):
        self.tensor_buffer.remove("recv_next_tokens_buf")
        self.tensor_buffer.remove("recv_act_buf")
        self.tensor_buffer.remove("recv_next_tokens_handle")
        self.tensor_buffer.remove("recv_act_handle")
        self.tensor_buffer.remove("recv_grad_handle")
        self.tensor_buffer.remove("send_act_handle")
        self.tensor_buffer.remove("send_next_tokens_handle")
        self.tensor_buffer.remove("send_grad_handle")

    def _set_forward_states(self):
        self._compute_loss = False
        self._generate_mode = False
        self._train_mode = False
        self._inference_mode = True

    def _pre_forward(self):
        pass

    def _post_forward(self):
        self._post_eval_batch()
        self.tensor_buffer.remove("logits")
        self._clear_p2p_caches()

    def _set_train_batch_states(self):
        self._compute_loss = True
        self._generate_mode = False
        self._train_mode = True
        self._inference_mode = False

    def _pre_train_batch(self):
        pass

    def _post_train_batch(self):
        self._post_eval_batch()

    def set_version_steps(self, version_steps):
        self.version_steps = version_steps

    def set_tokenizer(self, tokenizer):
        self.tokenizer = tokenizer

    def _initialize_comm(self):
        # check connectivity
        buf = torch.zeros(1, dtype=torch.int32).cuda()
        if self.stage_id % 2 == 0:
            if not self.is_last_stage():
                p2p.send(buf, self.next_stage)
            if not self.is_first_stage():
                p2p.recv(buf, self.prev_stage)
        else:
            if not self.is_first_stage():
                p2p.recv(buf, self.prev_stage)
            if not self.is_last_stage():
                p2p.send(buf, self.next_stage)

        if self.is_first_stage():
            p2p.recv(buf, self.prev_stage)
        if self.is_last_stage():
            p2p.send(buf, self.next_stage)

    def eval(self):
        self.module.eval()

    def train(self):
        self.module.train()

    def forward(
        self,
        packed_input_ids: torch.Tensor,
        cu_seqlens: torch.Tensor,
        input_lens_for_partition: Optional[torch.Tensor] = None,
        num_micro_batches: Optional[int] = None,
    ):
        self.num_micro_batches = num_micro_batches if num_micro_batches else self.default_num_micro_batches
        self._set_forward_states()
        # forward one step and return packed logits
        # print(f"in forward cu_seqlens type {type(cu_seqlens)}")
        self._prepare_input(packed_input_ids, cu_seqlens, input_lens_for_partition=input_lens_for_partition)
        self._pre_forward()
        sched = schedule.InferenceSchedule(
            micro_batches=self.num_micro_batches, stages=self.num_stages, stage_id=self.stage_id
        )
        self._exec_schedule(sched)

        logits = None
        if self.is_last_stage():
            logits_list = []
            for i in range(self.num_micro_batches):
                logits = self.tensor_buffer.get("logits", i, remove=True)
                # logger.info(f"mbid {i} before remove pad logits shape {logits.shape}")
                if self.sequence_parallel:
                    pad_size = self.tensor_buffer.get("pad_size", i, remove=True)
                    logits = logits[:-pad_size] if pad_size > 0 else logits
                    # logger.info(f"mbid {i} after remove pad {pad_size} logits shape {logits.shape}")
                logits_list.append(logits)
            logits = torch.cat(logits_list, dim=0)

        self._post_forward()
        return logits

    def eval_batch(
        self,
        packed_input_ids: torch.Tensor,
        cu_seqlens: torch.Tensor,
        loss_fn: Callable,
        input_lens_for_partition: Optional[torch.Tensor] = None,
        num_micro_batches: Optional[int] = None,
        **loss_fn_kwargs,
    ):
        self.num_micro_batches = num_micro_batches if num_micro_batches else self.default_num_micro_batches
        self._set_eval_batch_states()
        self._prepare_input(packed_input_ids, cu_seqlens, input_lens_for_partition=input_lens_for_partition)
        if input_lens_for_partition is not None:
            n_seqs = input_lens_for_partition.shape[0]
        else:
            n_seqs = cu_seqlens.shape[0] - 1
        self._loss_fn = loss_fn
        self._prepare_loss_input(n_seqs=n_seqs, **loss_fn_kwargs)
        self._pre_eval_batch()

        # Do the work
        sched = schedule.InferenceSchedule(
            micro_batches=self.num_micro_batches, stages=self.num_stages, stage_id=self.stage_id
        )

        # prevent dead-lock with multiple evals sequence
        # dist.barrier()

        self._exec_schedule(sched)

        avg_loss, avg_stats = None, None
        if self.is_last_stage():
            losses = []
            stats = []

            for mbid in range(self.num_micro_batches):
                loss = self.tensor_buffer.get("losses", mbid).detach()
                losses.append(loss)
                stats.append(self.tensor_buffer.get("stats", mbid))

            assert len(losses) > 0
            avg_loss = torch.stack(losses).mean()
            avg_stats = dict()
            for key in stats[0].keys():
                avg_stats[key] = torch.stack([stat[key] for stat in stats]).mean()

        self._post_eval_batch()
        return avg_loss, avg_stats

    def train_batch(
        self,
        packed_input_ids: torch.Tensor,
        cu_seqlens: torch.Tensor,
        loss_fn: Callable,
        input_lens_for_partition: Optional[torch.Tensor] = None,
        num_micro_batches: Optional[int] = None,
        **loss_fn_kwargs,
    ):
        if not torch._C.is_grad_enabled():
            raise RuntimeError(f"train_batch() requires gradients enabled. Use eval_batch() instead.")

        self.num_micro_batches = num_micro_batches if num_micro_batches else self.default_num_micro_batches
        self._set_train_batch_states()
        self._prepare_input(packed_input_ids, cu_seqlens, input_lens_for_partition=input_lens_for_partition)
        self._loss_fn = loss_fn
        if input_lens_for_partition is not None:
            n_seqs = input_lens_for_partition.shape[0]
        else:
            n_seqs = cu_seqlens.shape[0] - 1
        self._prepare_loss_input(n_seqs=n_seqs, **loss_fn_kwargs)
        self._pre_train_batch()

        # Do the work
        sched = schedule.TrainSchedule(
            micro_batches=self.num_micro_batches, stages=self.num_stages, stage_id=self.stage_id
        )
        self._exec_schedule(sched)

        avg_loss, avg_stats = None, None
        if self.is_last_stage():
            losses = []
            stats = []

            for mbid in range(self.num_micro_batches):
                loss = self.tensor_buffer.get("losses", mbid)  # .detach()
                losses.append(loss)
                stats.append(self.tensor_buffer.get("stats", mbid))

            assert len(losses) > 0
            avg_loss = torch.stack(losses).mean()
            avg_stats = dict()
            for key in stats[0].keys():
                avg_stats[key] = torch.stack([stat[key] for stat in stats]).mean()

        self._post_eval_batch()
        return avg_loss, avg_stats

    @contextlib.contextmanager
    def sequence_parallel_disable(self):
        a = self.sequence_parallel
        self.sequence_parallel = False
        yield
        self.sequence_parallel = a

    def capture_generate_decoding_steps(self, ys: List[PipeCacheData]):
        torch.cuda.synchronize()
        if self.is_first_stage():
            assert all(y.k_cache is not None for y in ys[1:]), self.stage_id
            max_batch_size, seqlen = ys[1].k_cache.shape[:2]
            cache_seqlens = ys[1].cache_seqlens
        elif self.is_last_stage():
            assert all(y.k_cache is not None for y in ys[:-1]), self.stage_id
            max_batch_size, seqlen = ys[0].k_cache.shape[:2]
            cache_seqlens = ys[0].cache_seqlens
        else:
            assert all(y.k_cache is not None for y in ys), self.stage_id
            max_batch_size, seqlen = ys[0].k_cache.shape[:2]
            cache_seqlens = ys[0].cache_seqlens

        self._gd_input_buffers = dict(
            input_ids=torch.ones(max_batch_size, 1, dtype=torch.long, device=self.device),
            position_ids=cache_seqlens.clone().long()[:, None],
            k_caches=[y.k_cache for y in ys],
            v_caches=[y.v_cache for y in ys],
            hidden_states=torch.randn(
                max_batch_size, 1, self.module.config.hidden_dim, device=self.device, dtype=self.module.dtype
            ),
            # NOTE: here cache_seqlens should be the real cache_seqlens,
            # otherwise k/v cache will be changed in-place during capturing
            cache_seqlens=cache_seqlens.clone(),
            max_seqlen=None,
            cu_seqlens=None,
        )
        # Run the model once without capturing the graph.
        # This is to make sure that the captured graph does not include the
        # kernel launches for initial benchmarking (e.g., Triton autotune).
        self.module._forward(**self._gd_input_buffers)
        torch.cuda.synchronize()

        self._gd_graph = torch.cuda.CUDAGraph()
        self._gd_graph_bs = max_batch_size
        self._gd_graph_seqlen = seqlen
        with torch.cuda.graph(self._gd_graph):
            output = self.module._forward(**self._gd_input_buffers)
        torch.cuda.synchronize()

        self._gd_output_buffers = dict(output=output)
        gc.collect()
        torch.cuda.empty_cache()

    @torch.no_grad()
    def generate(
        self,
        packed_input_ids: torch.Tensor,
        cu_seqlens: torch.Tensor,
        tokenizer: transformers.PreTrainedTokenizerFast,
        gconfig: GenerationConfig = dataclasses.field(default_factory=GenerationConfig),
        num_micro_batches: Optional[int] = None,
    ) -> Tuple[torch.Tensor, torch.Tensor, torch.Tensor, List[PipeCacheData]]:
        with self.sequence_parallel_disable():
            self.num_micro_batches = (
                num_micro_batches if num_micro_batches else self.default_num_micro_batches
            )
            self._set_generate_states()
            self._prepare_input(packed_input_ids, cu_seqlens)
            # for elegant generation termination
            gconfig.max_new_tokens += self.num_stages - 1
            self.current_gconfig = gconfig
            self.tokenizer = tokenizer
            self._pre_generate()

            sched = schedule.GenerateSchedule(
                micro_batches=self.num_micro_batches,
                stages=self.num_stages,
                stage_id=self.stage_id,
                max_new_tokens=gconfig.max_new_tokens,
            )

            def terminate_condition():
                return all(
                    [self.tensor_buffer.get("terminate", mbid) for mbid in range(self.num_micro_batches)]
                )

            with self.module.gradient_checkpointing_disable(), self.module.sequence_parallel_disable():
                self._exec_schedule(sched, terminate_condition)
            r = self._maybe_gather_generate_outputs()
            self._post_generate()
        return r

    def _maybe_gather_generate_outputs(self):
        if not self.is_last_stage():
            return None

        all_gen_tokens = []
        all_log_probs = []
        all_logits_mask = []
        vocab_size = None
        for mbid in range(self.num_micro_batches):
            gen_token_ph = self.tensor_buffer.get("gen_token_ph", mbid, remove=True)
            gen_logprob_ph = self.tensor_buffer.get("gen_logprob_ph", mbid, remove=True)
            gen_logits_mask_ph = self.tensor_buffer.get("gen_logits_mask_ph", mbid, remove=True)

            gen_tokens = torch.stack(gen_token_ph, -1)
            log_probs = torch.stack(gen_logprob_ph, -1)
            if all([m is None for m in gen_logits_mask_ph]):
                logits_mask = None
            else:
                mm = next(m for m in gen_logits_mask_ph if m is not None)
                gen_logits_mask_ph = [torch.ones_like(mm) if m is None else m for m in gen_logits_mask_ph]
                logits_mask = torch.stack(gen_logits_mask_ph, -2)

            # logger.info(f"gen_tokens shape {gen_tokens.shape} "
            #             f"log_probs shape {log_probs.shape} ")
            if self.sequence_parallel:
                pad_seq_size = self.tensor_buffer.get("pad_seq_size", mbid, remove=True)
                gen_tokens = gen_tokens[:-pad_seq_size] if pad_seq_size > 0 else gen_tokens
                log_probs = log_probs[:-pad_seq_size] if pad_seq_size > 0 else log_probs
                if torch.is_tensor(logits_mask):
                    logits_mask = logits_mask[:-pad_seq_size] if pad_seq_size > 0 else logits_mask

            all_gen_tokens.append(gen_tokens)
            all_log_probs.append(log_probs)
            all_logits_mask.append(logits_mask)
            if torch.is_tensor(gen_tokens) and torch.is_tensor(log_probs) and torch.is_tensor(logits_mask):
                vocab_size = logits_mask.shape[-1]
                logger.debug(
                    f"generation on microbatch {mbid}: {gen_tokens.shape} {log_probs.shape} {logits_mask.shape}"
                )

        # if sequence is terminated, there might be situations where tensors in all_gen_tokens have difference shapes
        gen_tokens_lengths = [t.shape[-1] for t in all_gen_tokens]
        max_gen_tokens_length = max(gen_tokens_lengths)
        for i in range(len(all_gen_tokens)):
            assert all_gen_tokens[i].shape == all_log_probs[i].shape
            if all_gen_tokens[i].shape[-1] < max_gen_tokens_length:
                # if t.shape[-1] < max_gen_tokens_length, pad it with zeros
                pad_shape = all_gen_tokens[i].shape[:-1] + (
                    max_gen_tokens_length - all_gen_tokens[i].shape[-1],
                )
                all_gen_tokens[i] = torch.cat(
                    [
                        all_gen_tokens[i],
                        torch.full(pad_shape, self.tokenizer.pad_token_id, device=self.device),
                    ],
                    dim=1,
                )
                # hack for log_probs and logits_mask, check if correct
                all_log_probs[i] = torch.cat(
                    [all_log_probs[i], torch.zeros(pad_shape, device=self.device)], dim=1
                )
                if all_logits_mask[i] is not None:
                    all_logits_mask[i] = torch.cat(
                        [all_logits_mask[i], torch.ones((*pad_shape, vocab_size), device=self.device)], dim=1
                    )

        gen_tokens = torch.cat(all_gen_tokens, dim=0)
        log_probs = torch.cat(all_log_probs, dim=0)
        if all([m is None for m in all_logits_mask]):
            logits_mask = None
        else:
            mm = next(m for m in all_logits_mask if m is not None)
            all_logits_mask = [torch.ones_like(mm) if m is None else m for m in all_logits_mask]
            logits_mask = torch.cat(all_logits_mask, dim=0)

        prompt_logits = [
            self.tensor_buffer.get("prompt_logits", mbid) for mbid in range(self.num_micro_batches)
        ]
        prompt_logits = torch.cat(prompt_logits, dim=0)
        return gen_tokens, log_probs, logits_mask, None, prompt_logits

    # def _exec_reduce_tied_grads(self, stage_id: int, micro_batch_id: int, step_id: int):
    #     # We need to run this first to write to self.averaged_gradients;
    #     # since this class turns `enable_backward_allreduce` off,
    #     # `self.overlapping_partition_gradients_reduce_epilogue()` defined in the DeepSpeedEngine
    #     # never actually runs. I suspect this is because of efficiency problems; get_flat_partition in
    #     # stage2.py might do something expensive; someone will have to look into that later. But
    #     # in the meantime, this fixes ZeRO2 + Pipelining enough to run a demo. Further profiling
    #     # needed to decide if it actually breaks everything.
    #     # (see https://github.com/EleutherAI/gpt-neox/issues/62#issuecomment-761471944)
    #     if self.zero_optimization_partition_gradients():
    #         self.optimizer.overlapping_partition_gradients_reduce_epilogue()

    #     weight_group_list = self.module.get_tied_weights_and_groups()
    #     for weight, group in weight_group_list:
    #         grad = weight._hp_grad if self.bfloat16_enabled() else weight.grad
    #         dist.all_reduce(grad, group=group)

    def _exec_reduce_grads(self, stage_id: int, micro_batch_id: int, step_id: int):
        assert self._train_mode, "_exec_reduce_grads() should only be executed in train mode"
        self._force_grad_boundary = True
        self.set_gradient_accumulation_boundary(True)
        if self.bfloat16_enabled():
            if self.zero_optimization_stage() < ZeroStageEnum.gradients:
                self._bf16_reduce_grads()
            else:
                raise NotImplementedError("PP+BF16 only work for ZeRO Stage 1")
        else:
            self.allreduce_gradients(bucket_size=MEMORY_OPT_ALLREDUCE_SIZE)
        self._force_grad_boundary = False

        return False, None

    def _bf16_reduce_grads(self):
        # Make our own list of gradients from the optimizer's FP32 grads
        self.buffered_allreduce_fallback(
            grads=self.optimizer.get_grads_for_reduction(), elements_per_buffer=MEMORY_OPT_ALLREDUCE_SIZE
        )

    def _exec_forward_pass(self, stage_id: int, micro_batch_id: int, step_id: int):
        if self._generate_mode and self.is_first_stage():
            buf = self.tensor_buffer.get(
                "recv_next_tokens_buf", micro_batch_id, remove=True, raise_error=False
            )
            handle = self.tensor_buffer.get(
                "recv_next_tokens_handle", micro_batch_id, remove=True, raise_error=False
            )
        else:
            buf = self.tensor_buffer.get("recv_act_buf", micro_batch_id, remove=True, raise_error=False)
            handle = self.tensor_buffer.get("recv_act_handle", micro_batch_id, remove=True, raise_error=False)

        if handle is not None:
            handle.wait()

        ys = self.tensor_buffer.get("batch_input_ys", micro_batch_id, remove=False)

        if buf is not None:
            if self._generate_mode and self.is_first_stage():
                x = self.tensor_buffer.get("batch_input_x", micro_batch_id, remove=True)
                ys = self.tensor_buffer.get("batch_input_ys", micro_batch_id, remove=False)
                ys[0].input_ids = (
                    buf  # .unsqueeze(-1) # sequence parallel forward only accept one dim input_ids
                )
                ys[0].position_ids = None
            else:
                others = self.tensor_buffer.get("pipe_transfer_infos", micro_batch_id, remove=False)
                x = PipeTransferData(pp_input=buf, **others)
                self.tensor_buffer.put("batch_input_x", micro_batch_id, x)
        else:
            x = self.tensor_buffer.get("batch_input_x", micro_batch_id, remove=True)

        self._zero_grads(x)
        self._zero_grads(ys)

        # TODO: since pytorch all-reduce has bug during capturing and vllm all-reduce does not support >8 GPUs,
        # we defer the implementation of CUDAGraph generation in the future
        # if self._generate_mode and self.tensor_buffer.get("kv_cache_reserved", micro_batch_id):
        #     kvcache_seqlen = max(
        #         base.constants.dataset_max_seqlen() + self.current_gconfig.max_new_tokens,
        #         self.hidden_dim // self.head_dim + 10,
        #     )
        #     with torch.no_grad():
        #         bs = self.tensor_buffer.get("batch_lengths", micro_batch_id)
        #         if self._gd_graph is None:
        #             self.capture_generate_decoding_steps(ys)
        #         assert self._gd_graph_bs >= bs, (self._gd_graph_bs, bs)
        #         assert self._gd_graph_seqlen >= kvcache_seqlen, (self._gd_graph_seqlen, kvcache_seqlen)
        #         first_y = ys[1] if self.is_first_stage() else ys[0]
        #         if ys[0].input_ids is not None:
        #             self._gd_input_buffers["input_ids"][:bs].copy_(ys[0].input_ids, non_blocking=True)
        #         if x.pp_input is not None:
        #             self._gd_input_buffers["hidden_states"][:bs].copy_(x.pp_input, non_blocking=True)
        #         self._gd_input_buffers["position_ids"][:bs].copy_(first_y.cache_seqlens.unsqueeze(-1),
        #                                                           non_blocking=True)
        #         self._gd_input_buffers["cache_seqlens"][:bs].copy_(first_y.cache_seqlens, non_blocking=True)
        #         self._gd_graph.replay()
        #     x.pp_output = self._gd_output_buffers["output"][:bs]
        # else:
        x, ys = super().forward(x, ys)  # ys will be modified inplace in tensor buffer
        # print(f"module cls name {type(self.module)}, stage {self.stage_id} output: {x.pp_output}")

        # logger.info(f"rank {self.global_rank} mbid {micro_batch_id} step {step_id} x.pp_output shape {x.pp_output.shape}")
        is_first_step = self.__maybe_init_kv_cache(x, ys, micro_batch_id)
        self.__maybe_increase_cache_seqlens(x, ys, micro_batch_id, is_first_step)
        end = self.__maybe_genstep(x, ys, micro_batch_id, is_first_step)
        self.__maybe_calculate_loss(x, micro_batch_id)
        self.__maybe_store_logits(x, micro_batch_id)
        self.tensor_buffer.put("batch_output_x", micro_batch_id, x)  # send activation
        # if end:
        #     logger.info(f"rank {self.global_rank} stage_id {stage_id} mbid {micro_batch_id} step {step_id} forward pass end")
        return end, None

    def __maybe_init_kv_cache(self, x: PipeTransferData, ys: List[PipeCacheData], mbid: int):
        if not self._generate_mode:
            return False
        if self.tensor_buffer.get("kv_cache_reserved", mbid):
            return False

        logits = x.pp_output.squeeze(dim=1)
        # store prompt logits
        self.tensor_buffer.put("prompt_logits", mbid, logits)
        # reserve kv cache
        cu_seqlens = x.cu_seqlens
        max_seq_len = self.tensor_buffer.get("pipe_transfer_infos", mbid)["max_seqlen"]
        input_lens = cu_seqlens[1:] - cu_seqlens[:-1]

        layer_indices = range(self.module.layer_idx_start, self.module.layer_idx_end)
        gd_input_buffer_kv_cache_indices = range(len(layer_indices))
        assert len(ys) == len(layer_indices)
        if self.is_first_stage():
            ys[0].cache_seqlens = input_lens.clone().to(dtype=torch.int32)
            ys = ys[1:]
            layer_indices = layer_indices[1:]
            gd_input_buffer_kv_cache_indices = gd_input_buffer_kv_cache_indices[1:]
        if self.is_last_stage():
            ys = ys[:-1]
            layer_indices = layer_indices[:-1]
            gd_input_buffer_kv_cache_indices = gd_input_buffer_kv_cache_indices[:-1]

        bs = input_lens.shape[0]
        for y, layer_idx, bk_idx in zip(ys, layer_indices, gd_input_buffer_kv_cache_indices):
            assert y.k_cache is not None and y.v_cache is not None and y.cache_seqlens is not None
            kvcache_seqlen = max(
                base.constants.dataset_max_seqlen() + self.current_gconfig.max_new_tokens,
                self.hidden_dim // self.head_dim + 10,
            )
            if (
                self._gd_graph is not None
                and self._gd_graph_bs >= bs
                and self._gd_graph_seqlen >= kvcache_seqlen
            ):
                if self._gd_graph_bs < bs or self._gd_graph_seqlen < kvcache_seqlen:
                    raise RuntimeError(
                        f"CUDAGraph batch size {self._gd_graph_bs} or seqlen {self._gd_graph_seqlen} "
                        f"is smaller than the data batch size {bs} or seqlen {kvcache_seqlen}. "
                        "Have you correctly set the `max_seqlen` constant and set a `min_n_seqs_per_dp` in RPC config?"
                    )
                k_cache = self._gd_input_buffers["k_caches"][bk_idx][:bs, :kvcache_seqlen]
                v_cache = self._gd_input_buffers["v_caches"][bk_idx][:bs, :kvcache_seqlen]
            else:
                k_cache = torch.zeros(
                    (bs, kvcache_seqlen, *y.k_cache.shape[1:]),
                    dtype=y.k_cache.dtype,
                    device=y.k_cache.device,
                )
                v_cache = torch.zeros(
                    (bs, kvcache_seqlen, *y.v_cache.shape[1:]),
                    dtype=y.v_cache.dtype,
                    device=y.v_cache.device,
                )
            indices = (
                torch.arange(kvcache_seqlen, device=self.device, dtype=torch.long)[None, :]
                < input_lens[:, None]
            )
            k_cache[indices] = y.k_cache
            v_cache[indices] = y.v_cache
            y.k_cache = k_cache
            y.v_cache = v_cache
            y.cache_seqlens = input_lens.clone().to(dtype=torch.int32)

        self.tensor_buffer.put("kv_cache_reserved", mbid, True)
        return True  # if generating first token, return logits to pass to genstep

    def __maybe_increase_cache_seqlens(
        self, x: PipeTransferData, ys: List[PipeCacheData], mbid: int, is_first_step: bool
    ):
        if not self._generate_mode:
            return
        if is_first_step:  # Do not increase cache seqlens for the first token step
            return

        if self.is_last_stage():
            ys = ys[:-1]
        for y in ys:
            y.cache_seqlens += 1

    def __maybe_genstep(self, x: PipeTransferData, ys: List[PipeCacheData], mbid: int, is_first_step: bool):
        if not (self._generate_mode and self.is_last_stage()):
            return False

        logits = x.pp_output
        if is_first_step:
            logits = logits[x.cu_seqlens[1:] - 1]
        logits = logits.squeeze(dim=1)

        unfinished_sequences = self.tensor_buffer.get("unfinished_sequences", mbid)
        generated_idx = self.tensor_buffer.get("generated_idx", mbid)

        next_tokens, logprob, logits_mask, terminate, unfinished_sequences = genstep(
            logits, self.tokenizer, unfinished_sequences, generated_idx, self.current_gconfig
        )

        if isinstance(terminate, bool):
            terminate = torch.tensor(terminate, device=self.device, dtype=torch.bool)
        self.tensor_buffer.put("terminate", mbid, terminate)
        self.tensor_buffer.put("unfinished_sequences", mbid, unfinished_sequences)
        self.tensor_buffer.put("generated_idx", mbid, generated_idx + 1)
        assert next_tokens is not None and logprob is not None
        self.tensor_buffer.get("gen_token_ph", mbid).append(next_tokens)
        self.tensor_buffer.get("gen_logprob_ph", mbid).append(logprob)
        self.tensor_buffer.get("gen_logits_mask_ph", mbid).append(logits_mask)
        self.tensor_buffer.put("next_tokens_to_send", mbid, next_tokens)

    def __maybe_calculate_loss(self, x: PipeTransferData, mbid: int):
        if self.is_last_stage() and self._compute_loss:
            model_output = x.pp_output
            if self.sequence_parallel:
                pad_size = self.tensor_buffer.get("pad_size", mbid, remove=True)
                model_output = model_output[:-pad_size] if pad_size > 0 else model_output
            loss_kwargs = self.tensor_buffer.get("loss_inputs", mbid, remove=True)
            input_cache = self.tensor_buffer.get("input_cache", mbid, remove=True)
            packed_input_ids = input_cache.packed_input_ids
            cu_seqlens = input_cache.cu_seqlens
            assert self._loss_fn is not None, "loss function is not set, please use engine.set_loss_fn(fn)"
            loss, stats = self._loss_fn(model_output, packed_input_ids, cu_seqlens, **loss_kwargs)
            loss = loss / self.num_micro_batches
            self.tensor_buffer.put("losses", mbid, loss)
            self.tensor_buffer.put("stats", mbid, stats)

    def __maybe_store_logits(self, x: PipeTransferData, mbid: int):
        if self.is_last_stage() and not self._compute_loss:
            logits = x.pp_output
            self.tensor_buffer.put("logits", mbid, logits)

    def _exec_backward_pass(self, stage_id: int, micro_batch_id: int, step_id: int):
        assert self.optimizer is not None, "must provide optimizer during " "init in order to use backward"
        # The last stage just runs backward on the loss using DeepSpeed's typical
        # mechanisms.
        output_x = self.tensor_buffer.get("batch_output_x", micro_batch_id, remove=True)
        self.enable_backward_allreduce = False
        self.set_gradient_accumulation_boundary(False)

        if self.is_last_stage():
            loss = self.tensor_buffer.get("losses", micro_batch_id, remove=True)
            super().backward(loss)
            self.tensor_buffer.put("losses", micro_batch_id, loss.detach().clone())
            return False, None

        if self.bfloat16_enabled() and not self.is_last_stage():
            # manually call because we don't call optimizer.backward()
            self.optimizer.clear_lp_grads()

        if not self.is_last_stage() and self.zero_optimization():
            # manually call because we don't call optimizer.backward()
            self.optimizer.micro_step_id += 1

            if self.optimizer.contiguous_gradients:
                self.optimizer.ipg_buffer = []
                buf_0 = torch.empty(
                    int(self.optimizer.reduce_bucket_size), dtype=self.dtype, device=self.device
                )
                self.optimizer.ipg_buffer.append(buf_0)

                # Use double buffers to avoid data access conflict when overlap_comm is enabled.
                if self.optimizer.overlap_comm:
                    buf_1 = torch.empty(
                        int(self.optimizer.reduce_bucket_size), dtype=self.dtype, device=self.device
                    )
                    self.optimizer.ipg_buffer.append(buf_1)
                self.optimizer.ipg_index = 0

        handle = self.tensor_buffer.get("recv_grad_handle", micro_batch_id, remove=True, raise_error=False)
        if handle is not None:
            handle.wait()
        grad = self.tensor_buffer.get("grad", micro_batch_id, remove=True)

        output_tensor = output_x.pp_output
        torch.autograd.backward(tensors=output_tensor, grad_tensors=grad)

        if not self.is_last_stage() and self.zero_optimization():
            # manually call because we don't call optimizer.backward()
            # Only for Stage 1, Mode 2
            if self.optimizer.use_grad_accum_attribute:
                self.optimizer.fill_grad_accum_attribute()

        if self.bfloat16_enabled() and not self.is_last_stage():
            # manually call because we don't call optimizer.backward()
            self.optimizer.update_hp_grads(clear_lp_grads=False)
        return False, None

    def _capture_send_activation(self, shape, dtype, is_decoding_phase: bool):
        sa_graph_size = int(np.prod(shape))
        sa_input_buffer = dict(
            x=torch.empty(sa_graph_size, dtype=dtype, device=self.device),
            terminate=torch.empty((), dtype=torch.bool, device=self.device),
        )

        torch.cuda.synchronize()
        p2p.send(sa_input_buffer["x"], self.next_stage)
        p2p.send(sa_input_buffer["terminate"], self.next_stage)

        sa_graph = torch.cuda.CUDAGraph()
        torch.cuda.synchronize()
        with torch.cuda.graph(sa_graph):
            p2p.send(sa_input_buffer["x"], self.next_stage)
            p2p.send(sa_input_buffer["terminate"], self.next_stage)
        torch.cuda.synchronize()
        gc.collect()
        torch.cuda.empty_cache()

        if not is_decoding_phase:
            self._sa_prompt_graph = sa_graph
            self._sa_prompt_input_buffer = sa_input_buffer
            self._sa_prompt_graph_size = sa_graph_size
        else:
            self._sa_decoding_graph = sa_graph
            self._sa_decoding_input_buffer = sa_input_buffer
            self._sa_decoding_graph_size = sa_graph_size

    def _exec_send_activations(self, stage_id: int, micro_batch_id: int, step_id: int):
        assert not self.is_last_stage()
        x: PipeTransferData = self.tensor_buffer.get(
            "batch_output_x", micro_batch_id, remove=not self._train_mode
        )
        # NOTE: enable the following optimization will sometimes report CUDA error: operation not permitted when stream is capturing
        # The performance improvement is about 5%~10%, so we disable it for now.

        # if type(self) == DeepSpeedPipelineEngine and self._generate_mode:
        #     # An ad-hoc implementation, just used for normal pipeline engine generate decoding phase.
        #     length = int(np.prod(activation.shape))
        #     is_decoding_phase = not self.tensor_buffer.get("first_token", micro_batch_id, remove=False)
        #     if (is_decoding_phase
        #             and length > self._sa_decoding_graph_size) or (not is_decoding_phase
        #                                                            and length > self._sa_prompt_graph_size):
        #         with torch.no_grad():
        #             self._capture_send_activation(activation.shape, activation.dtype, is_decoding_phase)
        #     graph = self._sa_decoding_graph if is_decoding_phase else self._sa_prompt_graph
        #     input_buffer = self._sa_decoding_input_buffer if is_decoding_phase else self._sa_prompt_input_buffer
        #     input_buffer['x'][:activation.numel()] = activation.view(-1)
        #     input_buffer['terminate'].copy_(self.tensor_buffer.get("terminate", micro_batch_id))
        #     graph.replay()

        #     self.tensor_buffer.put("first_token", micro_batch_id, False)
        #     return False, None

        handle = p2p.send(x.pp_output, self.next_stage, async_op=self._async_p2p)
        if self._async_p2p:
            self.tensor_buffer.put("send_act_handle", micro_batch_id, handle)
        if self._generate_mode:
            self.tensor_buffer.put("first_token", micro_batch_id, False)

        if type(self) == DeepSpeedPipelineEngine and self._generate_mode:
            if self._async_p2p:
                handle.wait()
            terminate = self.tensor_buffer.get("terminate", micro_batch_id)
            p2p.send(terminate, self.next_stage)
        # self.rank_print(f"send tensor DONE {micro_batch_id}, {x.pp_output.shape}")
        return False, handle

    def _capture_recv_activation(self, shape, dtype, is_decoding_phase):
        ra_graph_size = int(np.prod(shape))
        ra_output_buffer = dict(
            x=torch.empty(ra_graph_size, dtype=dtype, device=self.device),
            terminate=torch.empty((), dtype=torch.bool, device=self.device),
        )

        torch.cuda.synchronize()
        p2p.recv(ra_output_buffer["x"], self.prev_stage)
        p2p.recv(ra_output_buffer["terminate"], self.prev_stage)

        ra_graph = torch.cuda.CUDAGraph()
        torch.cuda.synchronize()
        with torch.cuda.graph(ra_graph):
            p2p.recv(ra_output_buffer["x"], self.prev_stage)
            p2p.recv(ra_output_buffer["terminate"], self.prev_stage)
        torch.cuda.synchronize()
        gc.collect()
        torch.cuda.empty_cache()

        if not is_decoding_phase:
            self._ra_prompt_graph = ra_graph
            self._ra_prompt_output_buffer = ra_output_buffer
            self._ra_prompt_graph_size = ra_graph_size
        else:
            self._ra_decoding_graph = ra_graph
            self._ra_decoding_output_buffer = ra_output_buffer
            self._ra_decoding_graph_size = ra_graph_size

    def _exec_recv_activations(self, stage_id: int, micro_batch_id: int, step_id: int):
        assert not self.is_first_stage()

        mb_seq_len = self.tensor_buffer.get("mb_seq_lens", micro_batch_id, remove=False)
        act_shape = (mb_seq_len, self.hidden_dim)

        # if type(self) == DeepSpeedPipelineEngine and self._generate_mode:
        #     ft = self.tensor_buffer.get("first_token", micro_batch_id, remove=False)
        #     if not ft:
        #         batch_length = self.tensor_buffer.get("batch_lengths", micro_batch_id, remove=False)
        #         batch_length = batch_length // base.constants.model_parallel_world_size() \
        #                        if self.sequence_parallel else batch_length
        #         act_shape = (batch_length, 1, self.hidden_dim)
        #     length = int(np.prod(act_shape))
        #     if (ft and length > self._ra_prompt_graph_size) or (not ft
        #                                                         and length > self._ra_decoding_graph_size):
        #         with torch.no_grad():
        #             self._capture_recv_activation(act_shape, self.dtype, not ft)
        #     graph = self._ra_prompt_graph if ft else self._ra_decoding_graph
        #     output_buffer = self._ra_prompt_output_buffer if ft else self._ra_decoding_output_buffer
        #     graph.replay()
        #     x = output_buffer['x'][:int(np.prod(act_shape))].view(act_shape).clone()
        #     terminate = output_buffer['terminate'].clone()
        #     self.tensor_buffer.put("recv_act_buf", micro_batch_id, x)
        #     self.tensor_buffer.put("terminate", micro_batch_id, terminate)
        #     return False, None

        if self._train_mode:
            buf = self.tensor_buffer.alloc(
                "activation", micro_batch_id, act_shape, self.dtype, self.device, require_grads=True
            )
        elif self._inference_mode:
            buf = torch.empty(act_shape, dtype=self.dtype, device=self.device, requires_grad=False)
        elif self._generate_mode:
            ft = self.tensor_buffer.get("first_token", micro_batch_id, remove=False)
            if ft:
                buf = torch.empty(act_shape, dtype=self.dtype, device=self.device, requires_grad=False)
            else:
                batch_length = self.tensor_buffer.get("batch_lengths", micro_batch_id, remove=False)
                batch_length = (
                    batch_length // base.constants.model_parallel_world_size()
                    if self.sequence_parallel
                    else batch_length
                )
                act_shape = (batch_length, 1, self.hidden_dim)
                buf = torch.empty(act_shape, dtype=self.dtype, device=self.device, requires_grad=False)

        recv_handle = p2p.recv(buf, self.prev_stage, async_op=self._async_p2p)
        if self._async_p2p:
            self.tensor_buffer.put("recv_act_handle", micro_batch_id, recv_handle)
        self.tensor_buffer.put("recv_act_buf", micro_batch_id, buf)

        if type(self) == DeepSpeedPipelineEngine and self._generate_mode:
            if self._async_p2p:
                recv_handle.wait()
            terminate = torch.empty((), dtype=torch.bool, device=self.device)
            p2p.recv(terminate, self.prev_stage)
            self.tensor_buffer.put("terminate", micro_batch_id, terminate)

        # others = self.tensor_buffer.get("pipe_transfer_infos", micro_batch_id, remove=False)
        # x = PipeTransferData(pp_input=buf, **others)
        # self.tensor_buffer.put("batch_input_x", micro_batch_id, x)
        return False, recv_handle

    def _exec_send_grads(self, stage_id: int, micro_batch_id: int, step_id: int):
        assert self._train_mode, "_exec_send_grads() should be only executed in train mode."
        assert not self.is_first_stage()
        activation = self.tensor_buffer.get("activation", micro_batch_id, remove=True)
        assert activation.grad is not None
        handle = p2p.send(activation.grad, self.prev_stage, async_op=self._async_p2p)
        if self._async_p2p:
            self.tensor_buffer.put("send_grad_handle", micro_batch_id, handle)
        return False, handle

    def _exec_recv_grads(self, stage_id: int, micro_batch_id: int, step_id: int):
        assert self._train_mode, "_exec_recv_grads() should be only executed in train mode."
        assert not self.is_last_stage()
        mb_seq_len = self.tensor_buffer.get("mb_seq_lens", micro_batch_id, remove=False)
        grad_shape = (mb_seq_len, self.hidden_dim)
        buf = self.tensor_buffer.alloc("grad", micro_batch_id, grad_shape, self.dtype, self.device)
        handle = p2p.recv(buf, self.next_stage, async_op=self._async_p2p)
        if self._async_p2p:
            self.tensor_buffer.put("recv_grad_handle", micro_batch_id, handle)
        return False, handle

    def _capture_send_next_token(self, batch_length):
        self._sn_graph_size = batch_length
        self._sn_input_buffer = dict(
            next_tokens=torch.empty((batch_length, 1), dtype=torch.long, device=self.device),
            terminate=torch.empty((), dtype=torch.bool, device=self.device),
        )

        p2p.send(self._sn_input_buffer["next_tokens"], self.next_stage)
        p2p.send(self._sn_input_buffer["terminate"], self.next_stage)

        self._sn_graph = torch.cuda.CUDAGraph()
        torch.cuda.synchronize()
        with torch.cuda.graph(self._sn_graph):
            p2p.send(self._sn_input_buffer["next_tokens"], self.next_stage)
            p2p.send(self._sn_input_buffer["terminate"], self.next_stage)
        torch.cuda.synchronize()
        gc.collect()
        torch.cuda.empty_cache()

    def _exec_send_next_tokens(self, stage_id: int, micro_batch_id: int, step_id: int):
        """When generating, send next tokens from the last stage to the first stage."""
        assert self._generate_mode, "_exec_send_next_tokens() should be only executed in generate mode."
        assert self.is_last_stage(), "_exec_send_next_tokens() should be only executed on the last stage"
        next_tokens_to_send = self.tensor_buffer.get("next_tokens_to_send", micro_batch_id, remove=True)
        # if type(self) == DeepSpeedPipelineEngine and self._generate_mode:
        #     if not hasattr(self, "_sn_graph") or next_tokens_to_send.shape[0] > self._sn_graph_size:
        #         with torch.no_grad():
        #             self._capture_send_next_token(next_tokens_to_send.shape[0])
        #     self._sn_input_buffer['next_tokens'][:next_tokens_to_send.
        #                                          shape[0]] = next_tokens_to_send.unsqueeze(-1)
        #     self._sn_input_buffer['terminate'].copy_(self.tensor_buffer.get("terminate", micro_batch_id))
        #     self._sn_graph.replay()
        #     self.tensor_buffer.put("first_token", micro_batch_id, False)
        #     return False, None

        # p2p.send_tensor_meta(next_tokens_to_send, self.next_stage)
        handle = p2p.send(next_tokens_to_send, self.next_stage, async_op=self._async_p2p)
        if self._async_p2p:
            self.tensor_buffer.put("send_next_tokens_handle", micro_batch_id, handle)

        if type(self) == DeepSpeedPipelineEngine:
            if self._async_p2p:
                handle.wait()
            p2p.send(self.tensor_buffer.get("terminate", micro_batch_id), self.next_stage)
        self.tensor_buffer.put("first_token", micro_batch_id, False)
        return False, handle

    def _capture_recv_next_token(self, batch_length):
        self._rn_graph_size = batch_length
        self._rn_output_buffer = dict(
            next_tokens=torch.empty((batch_length, 1), dtype=torch.long, device=self.device),
            terminate=torch.empty((), dtype=torch.bool, device=self.device),
        )

        p2p.recv(self._rn_output_buffer["next_tokens"], self.prev_stage)
        p2p.recv(self._rn_output_buffer["terminate"], self.prev_stage)

        self._rn_graph = torch.cuda.CUDAGraph()
        torch.cuda.synchronize()
        with torch.cuda.graph(self._rn_graph):
            p2p.recv(self._rn_output_buffer["next_tokens"], self.prev_stage)
            p2p.recv(self._rn_output_buffer["terminate"], self.prev_stage)
        torch.cuda.synchronize()
        gc.collect()
        torch.cuda.empty_cache()

    def _exec_recv_next_tokens(self, stage_id: int, micro_batch_id: int, step_id: int):
        """When generating, recv next tokens from the last stage on the first stage
        Construct next forward input
        """
        assert self._generate_mode, "_exec_recv_next_tokens() should be only executed in generate mode."
        assert self.is_first_stage(), "_exec_recv_next_tokens() should be only executed on the first stage"
        # recv_buf = p2p.recv_tensor_meta(self.prev_stage)
        batch_length = self.tensor_buffer.get("batch_lengths", micro_batch_id, remove=False)
        # if type(self) == DeepSpeedPipelineEngine and self._generate_mode:
        #     if not hasattr(self, "_rn_graph") or batch_length > self._rn_graph_size:
        #         with torch.no_grad():
        #             self._capture_recv_next_token(batch_length)
        #     self._rn_graph.replay()
        #     recv_buf = self._rn_output_buffer['next_tokens'][:batch_length].clone()
        #     terminate = self._rn_output_buffer['terminate'].clone()
        #     self.tensor_buffer.put("recv_next_tokens_buf", micro_batch_id, recv_buf)
        #     x = PipeTransferData(store_kv_cache=True)
        #     self.tensor_buffer.put("batch_input_x", micro_batch_id, x)
        #     self.tensor_buffer.put("terminate", micro_batch_id, terminate)
        #     return False, None

        recv_buf = torch.empty((batch_length, 1), dtype=torch.long, device=self.device)
        handle = p2p.recv(recv_buf, self.prev_stage, async_op=self._async_p2p)
        if self._async_p2p:
            self.tensor_buffer.put("recv_next_tokens_handle", micro_batch_id, handle)
        self.tensor_buffer.put("recv_next_tokens_buf", micro_batch_id, recv_buf)

        x = PipeTransferData(store_kv_cache=True)
        self.tensor_buffer.put("batch_input_x", micro_batch_id, x)

        if type(self) == DeepSpeedPipelineEngine:
            if self._async_p2p:
                handle.wait()
            terminate = torch.empty((), dtype=torch.bool, device=self.device)
            p2p.recv(terminate, self.prev_stage)
            self.tensor_buffer.put("terminate", micro_batch_id, terminate)

        return False, handle

    def _exec_optimizer_step(self, stage_id: int, micro_batch_id: int, step_id: int):
        assert self._train_mode, "_exec_optimizer_step() should be only executed in train mode."
        self._force_grad_boundary = True
        lr_kwargs = None
        if self.version_steps is not None:
            lr_kwargs = {"epoch": self.version_steps}
        # self.rank_print("before take model step")
        self._take_model_step(lr_kwargs=lr_kwargs)
        # self.rank_print("after take model step")

        # sync loss scale across pipeline stages
<<<<<<< HEAD
        # if not self.bfloat16_enabled():
        #     loss_scale = self.optimizer.loss_scale
        #     total_scale_cuda = torch.FloatTensor([float(loss_scale)]).to(self.device)
        #     dist.all_reduce(total_scale_cuda,
        #                     op=dist.ReduceOp.MIN,
        #                     group=self.grid.get_model_parallel_group())
        #     # all_loss_scale = total_scale_cuda[0].item()
        #     logger.info(
        #         f"loss scale: {total_scale_cuda}, group: { torch.distributed.get_process_group_ranks(self.mpu.get_model_parallel_group())}"
        #     )
        #     self.optimizer.loss_scaler.cur_scale = min(total_scale_cuda[0].item(), 8192)
=======
        if not self.bfloat16_enabled():
            loss_scale = self.optimizer.loss_scale
            total_scale_cuda = torch.FloatTensor([float(loss_scale)]).to(self.device)
            dist.all_reduce(
                total_scale_cuda, op=dist.ReduceOp.MIN, group=self.grid.get_model_parallel_group()
            )
            # all_loss_scale = total_scale_cuda[0].item()
            logger.info(
                f"loss scale: {total_scale_cuda}, group: { torch.distributed.get_process_group_ranks(self.mpu.get_model_parallel_group())}"
            )
            self.optimizer.loss_scaler.cur_scale = min(total_scale_cuda[0].item(), 8192)
>>>>>>> 421baccd

        # self.rank_print("after sync loss scale")

        self._force_grad_boundary = False
        return False, None

    def _exec_end_schedule(self, stage_id: int, micro_batch_id: int, step_id: int):
        """Used in StreamPipeEngine to force end the schedule. Do nothing."""
        # logger.info(f"rank {self.global_rank} stage {stage_id} execute EndSchedule")
        return True, None

    def _zero_grads(self, inputs):
        if isinstance(inputs, torch.Tensor):
            if inputs.grad is not None:
                inputs.grad.data.zero_()
        elif isinstance(inputs, tuple):
            for t in inputs:
                if t.grad is not None:
                    t.grad.data.zero_()
        elif dataclasses.is_dataclass(inputs):
            for f in dataclasses.fields(inputs):
                self._zero_grads(getattr(inputs, f.name))
        else:
            # do nothing for non tensor
            pass

    def backward(self, *args, **kwargs):
        """Disabled for pipeline parallel training. See ``train_batch()``."""
        raise PipelineError("Only train_batch() is accessible in pipeline mode.")

    def step(self, *args, **kwargs):
        """Disabled for pipeline parallel training. See ``train_batch()``."""
        raise PipelineError("Only train_batch() is accessible in pipeline mode.")

    # A map of PipeInstruction types to methods. Each method will be executed with the
    # kwargs provided to the PipeInstruction from the scheduler.
    _INSTRUCTION_MAP = {
        schedule.OptimizerStep: _exec_optimizer_step,
        schedule.ReduceGrads: _exec_reduce_grads,
        schedule.ForwardPass: _exec_forward_pass,
        schedule.BackwardPass: _exec_backward_pass,
        schedule.SendActivation: _exec_send_activations,
        schedule.RecvActivation: _exec_recv_activations,
        schedule.SendGrad: _exec_send_grads,
        schedule.RecvGrad: _exec_recv_grads,
        schedule.SendNextTokens: _exec_send_next_tokens,
        schedule.RecvNextTokens: _exec_recv_next_tokens,
        schedule.EndSchedule: _exec_end_schedule,
    }

    def _exec_schedule(self, pipe_schedule, terminate_condition=None):
        """Execute schedules
        Args:
            pipe_schedule: an instance of schedule
            terminate_condition: a callable that returns boolean value indicating if
                                 the pipeline execution should terminate
        """
        # For each step in the schedule
        self.step_count = 0
        will_break = False
        if self.is_last_stage():
            burn_out_steps = self.num_stages - 1
        elif self.stage_id == self.num_stages - 2:
            burn_out_steps = 0
        else:
            burn_out_steps = 1
        for step_cmds in pipe_schedule:
            # For each instruction in the step
            step_id, micro_batch_id, step_cmds = step_cmds
            # logger.info(
            #     f"rank {self.global_rank} step {self.step_count}, st {step_id} mb {micro_batch_id} step_cmds: {step_cmds}"
            # )
            for cmd in step_cmds:
                # logger.info(f"rank {self.global_rank} exec cmd: {cmd}")
                if type(cmd) not in self._INSTRUCTION_MAP:
                    raise RuntimeError(
                        f"{self.__class__.__name__} does not understand instruction {repr(cmd)}"
                    )

                if will_break:
                    if (
                        self.is_last_stage()
                        and burn_out_steps < self.num_stages - 1
                        and type(cmd) != schedule.RecvActivation
                    ):
                        # logger.info(f"rank {self.global_rank} skip cmd: {cmd}")
                        continue
                    elif not self.is_last_stage() and type(cmd) != schedule.SendActivation:
                        # logger.info(f"rank {self.global_rank} skip cmd: {cmd}")
                        continue

                # Equivalent to: self._exec_forward_pass(buffer_id=0)
                try:
                    cmd_type_string = str(type(cmd)).split("'")[1].split(".")[-1]
                    time_mark(
                        name=f"{cmd_type_string}_start",
                        identifier=str(self.global_rank),
                        step=self.sched_count,
                    )
                    self._exec_instr = MethodType(self._INSTRUCTION_MAP[type(cmd)], self)
                    self._exec_instr(*cmd.args)
<<<<<<< HEAD
                    if self._instruction_sync:
                        torch.cuda.synchronize()
                    time_mark(name=f"{cmd_type_string}_end",
                              identifier=str(self.global_rank),
                              step=self.sched_count)
=======
                    time_mark(
                        name=f"{cmd_type_string}_end", identifier=str(self.global_rank), step=self.sched_count
                    )
>>>>>>> 421baccd
                except Exception as e:
                    logger.error(f"Rank {self.global_rank} step {self.step_count}, Exception in cmd {cmd}")
                    raise e
                # logger.info(f"rank {self.global_rank} complete cmd: {cmd}")
            self.step_count += 1

            # exec_forward_pass() and __maybe_genstep() will put the "terminate" signal into tensor_buffer, such that
            # terminate_condition() will return True for the last stage.
            if will_break:
                burn_out_steps -= 1
            if terminate_condition is not None and terminate_condition():
                will_break = True
            if will_break and burn_out_steps <= 0:
                # logger.info(f"rank {self.global_rank} break the exec_schedule loop")
                break
        self.sched_count += 1

    def rank_print(self, *args, **kwargs):
        print(f"Rank {self.global_rank}: ", *args, **kwargs)<|MERGE_RESOLUTION|>--- conflicted
+++ resolved
@@ -51,9 +51,8 @@
         **super_kwargs,
     ):
         super().__init__(*super_args, **super_kwargs)
-        assert (
-            self.zero_optimization_stage() < 2
-        ), "ZeRO-2 and ZeRO-3 are incompatible with pipeline parallelism"
+        assert (self.zero_optimization_stage()
+                < 2), "ZeRO-2 and ZeRO-3 are incompatible with pipeline parallelism"
 
         self.module: FlashMQATModel
         # print(f"module cls name {type(self.module)}")
@@ -168,24 +167,20 @@
         unique_params = params_tensor[1]
 
         if self.global_rank == 0:
-            logger.info(
-                f"CONFIG: default_num_micro_batches={self.default_num_micro_batches} "
-                f"num_layers(this stage)={self.num_layers} "
-                f"pp_size={self.num_stages} "
-                f"dp_size={self.grid.get_data_parallel_world_size()} "
-                f"mp_size={self.grid.get_model_parallel_world_size()} "
-                f"bf16={self.bfloat16_enabled()} "
-            )
+            logger.info(f"CONFIG: default_num_micro_batches={self.default_num_micro_batches} "
+                        f"num_layers(this stage)={self.num_layers} "
+                        f"pp_size={self.num_stages} "
+                        f"dp_size={self.grid.get_data_parallel_world_size()} "
+                        f"mp_size={self.grid.get_model_parallel_world_size()} "
+                        f"bf16={self.bfloat16_enabled()} ")
         if self.dp_id == 0:
-            logger.info(
-                f"rank={self.global_rank} "
-                f"stage={self.stage_id} "
-                f"layers={self.module.num_layers} "
-                f"[{self.module.layer_idx_start}, {self.module.layer_idx_end}) "
-                f"stage_params={num_params} ({num_params/1e6:0.3f}M) "
-                f"total_params={total_params} ({total_params/1e6:0.3f}M) "
-                f"unique_params={unique_params} ({unique_params/1e6:0.3f}M)"
-            )
+            logger.info(f"rank={self.global_rank} "
+                        f"stage={self.stage_id} "
+                        f"layers={self.module.num_layers} "
+                        f"[{self.module.layer_idx_start}, {self.module.layer_idx_end}) "
+                        f"stage_params={num_params} ({num_params/1e6:0.3f}M) "
+                        f"total_params={total_params} ({total_params/1e6:0.3f}M) "
+                        f"unique_params={unique_params} ({unique_params/1e6:0.3f}M)")
 
     def is_first_stage(self):
         """True if this process is in the first stage in the pipeline."""
@@ -241,8 +236,7 @@
                 NamedArray(
                     packed_input_ids=x["packed_input_ids"],
                     cu_seqlens=torch.nn.functional.pad(x["pair_input_lens"].cumsum(0), (1, 0)),
-                )
-                for x in splitted
+                ) for x in splitted
             ]
         if self._compute_loss:
             for mbid, x in enumerate(splitted):
@@ -260,23 +254,18 @@
             if self.sequence_parallel:
                 assert not self._generate_mode
                 packed_input_ids, cu_seqlens, max_seqlen, pad_size = pad_sequence_parallel_input(
-                    packed_input_ids, cu_seqlens, max_seqlen
-                )
+                    packed_input_ids, cu_seqlens, max_seqlen)
                 self.tensor_buffer.put("pad_size", mbid, pad_size)
-            x = PipeTransferData(
-                cu_seqlens=cu_seqlens.int(), max_seqlen=int(max_seqlen), store_kv_cache=store_kv_cache
-            )
+            x = PipeTransferData(cu_seqlens=cu_seqlens.int(),
+                                 max_seqlen=int(max_seqlen),
+                                 store_kv_cache=store_kv_cache)
             if self.is_first_stage():
-                ys = [PipeCacheData(input_ids=packed_input_ids)] + [
-                    PipeCacheData() for _ in range(self.num_layers - 1)
-                ]
+                ys = [PipeCacheData(input_ids=packed_input_ids)
+                      ] + [PipeCacheData() for _ in range(self.num_layers - 1)]
             else:
                 ys = [PipeCacheData() for _ in range(self.num_layers)]
-            total_len = (
-                packed_input_ids.shape[0]
-                if not self.sequence_parallel
-                else packed_input_ids.shape[0] // base.constants.model_parallel_world_size()
-            )
+            total_len = (packed_input_ids.shape[0] if not self.sequence_parallel else
+                         packed_input_ids.shape[0] // base.constants.model_parallel_world_size())
             mb_seq_lens.append(total_len)
             return (x, ys)
 
@@ -299,9 +288,9 @@
 
     def _prepare_loss_input(self, n_seqs: int, **loss_kwargs):
         data = NamedArray(**loss_kwargs)
-        splitted = PackedParallelDataBroker.scatter_to(
-            data, self.num_micro_batches, min_size=n_seqs // self.num_micro_batches
-        )
+        splitted = PackedParallelDataBroker.scatter_to(data,
+                                                       self.num_micro_batches,
+                                                       min_size=n_seqs // self.num_micro_batches)
         for mbid, x in enumerate(splitted):
             self.tensor_buffer.put("loss_inputs", mbid, x)
 
@@ -322,9 +311,8 @@
             self.tensor_buffer.put("terminate", mbid, torch.tensor(0, dtype=torch.bool, device=self.device))
             self.tensor_buffer.put("generated_idx", mbid, 0)
             batch_length = self.tensor_buffer.get("batch_lengths", mbid)
-            self.tensor_buffer.put(
-                "unfinished_sequences", mbid, torch.ones(batch_length, dtype=torch.long, device=self.device)
-            )
+            self.tensor_buffer.put("unfinished_sequences", mbid,
+                                   torch.ones(batch_length, dtype=torch.long, device=self.device))
             self.tensor_buffer.put("gen_token_ph", mbid, [])
             self.tensor_buffer.put("gen_logprob_ph", mbid, [])
             self.tensor_buffer.put("gen_logits_mask_ph", mbid, [])
@@ -448,9 +436,9 @@
         # print(f"in forward cu_seqlens type {type(cu_seqlens)}")
         self._prepare_input(packed_input_ids, cu_seqlens, input_lens_for_partition=input_lens_for_partition)
         self._pre_forward()
-        sched = schedule.InferenceSchedule(
-            micro_batches=self.num_micro_batches, stages=self.num_stages, stage_id=self.stage_id
-        )
+        sched = schedule.InferenceSchedule(micro_batches=self.num_micro_batches,
+                                           stages=self.num_stages,
+                                           stage_id=self.stage_id)
         self._exec_schedule(sched)
 
         logits = None
@@ -490,9 +478,9 @@
         self._pre_eval_batch()
 
         # Do the work
-        sched = schedule.InferenceSchedule(
-            micro_batches=self.num_micro_batches, stages=self.num_stages, stage_id=self.stage_id
-        )
+        sched = schedule.InferenceSchedule(micro_batches=self.num_micro_batches,
+                                           stages=self.num_stages,
+                                           stage_id=self.stage_id)
 
         # prevent dead-lock with multiple evals sequence
         # dist.barrier()
@@ -542,9 +530,9 @@
         self._pre_train_batch()
 
         # Do the work
-        sched = schedule.TrainSchedule(
-            micro_batches=self.num_micro_batches, stages=self.num_stages, stage_id=self.stage_id
-        )
+        sched = schedule.TrainSchedule(micro_batches=self.num_micro_batches,
+                                       stages=self.num_stages,
+                                       stage_id=self.stage_id)
         self._exec_schedule(sched)
 
         avg_loss, avg_stats = None, None
@@ -593,9 +581,11 @@
             position_ids=cache_seqlens.clone().long()[:, None],
             k_caches=[y.k_cache for y in ys],
             v_caches=[y.v_cache for y in ys],
-            hidden_states=torch.randn(
-                max_batch_size, 1, self.module.config.hidden_dim, device=self.device, dtype=self.module.dtype
-            ),
+            hidden_states=torch.randn(max_batch_size,
+                                      1,
+                                      self.module.config.hidden_dim,
+                                      device=self.device,
+                                      dtype=self.module.dtype),
             # NOTE: here cache_seqlens should be the real cache_seqlens,
             # otherwise k/v cache will be changed in-place during capturing
             cache_seqlens=cache_seqlens.clone(),
@@ -629,9 +619,8 @@
         num_micro_batches: Optional[int] = None,
     ) -> Tuple[torch.Tensor, torch.Tensor, torch.Tensor, List[PipeCacheData]]:
         with self.sequence_parallel_disable():
-            self.num_micro_batches = (
-                num_micro_batches if num_micro_batches else self.default_num_micro_batches
-            )
+            self.num_micro_batches = (num_micro_batches
+                                      if num_micro_batches else self.default_num_micro_batches)
             self._set_generate_states()
             self._prepare_input(packed_input_ids, cu_seqlens)
             # for elegant generation termination
@@ -649,8 +638,7 @@
 
             def terminate_condition():
                 return all(
-                    [self.tensor_buffer.get("terminate", mbid) for mbid in range(self.num_micro_batches)]
-                )
+                    [self.tensor_buffer.get("terminate", mbid) for mbid in range(self.num_micro_batches)])
 
             with self.module.gradient_checkpointing_disable(), self.module.sequence_parallel_disable():
                 self._exec_schedule(sched, terminate_condition)
@@ -705,9 +693,8 @@
             assert all_gen_tokens[i].shape == all_log_probs[i].shape
             if all_gen_tokens[i].shape[-1] < max_gen_tokens_length:
                 # if t.shape[-1] < max_gen_tokens_length, pad it with zeros
-                pad_shape = all_gen_tokens[i].shape[:-1] + (
-                    max_gen_tokens_length - all_gen_tokens[i].shape[-1],
-                )
+                pad_shape = all_gen_tokens[i].shape[:-1] + (max_gen_tokens_length -
+                                                            all_gen_tokens[i].shape[-1],)
                 all_gen_tokens[i] = torch.cat(
                     [
                         all_gen_tokens[i],
@@ -717,12 +704,11 @@
                 )
                 # hack for log_probs and logits_mask, check if correct
                 all_log_probs[i] = torch.cat(
-                    [all_log_probs[i], torch.zeros(pad_shape, device=self.device)], dim=1
-                )
+                    [all_log_probs[i], torch.zeros(pad_shape, device=self.device)], dim=1)
                 if all_logits_mask[i] is not None:
                     all_logits_mask[i] = torch.cat(
-                        [all_logits_mask[i], torch.ones((*pad_shape, vocab_size), device=self.device)], dim=1
-                    )
+                        [all_logits_mask[i],
+                         torch.ones((*pad_shape, vocab_size), device=self.device)], dim=1)
 
         gen_tokens = torch.cat(all_gen_tokens, dim=0)
         log_probs = torch.cat(all_log_probs, dim=0)
@@ -773,18 +759,19 @@
 
     def _bf16_reduce_grads(self):
         # Make our own list of gradients from the optimizer's FP32 grads
-        self.buffered_allreduce_fallback(
-            grads=self.optimizer.get_grads_for_reduction(), elements_per_buffer=MEMORY_OPT_ALLREDUCE_SIZE
-        )
+        self.buffered_allreduce_fallback(grads=self.optimizer.get_grads_for_reduction(),
+                                         elements_per_buffer=MEMORY_OPT_ALLREDUCE_SIZE)
 
     def _exec_forward_pass(self, stage_id: int, micro_batch_id: int, step_id: int):
         if self._generate_mode and self.is_first_stage():
-            buf = self.tensor_buffer.get(
-                "recv_next_tokens_buf", micro_batch_id, remove=True, raise_error=False
-            )
-            handle = self.tensor_buffer.get(
-                "recv_next_tokens_handle", micro_batch_id, remove=True, raise_error=False
-            )
+            buf = self.tensor_buffer.get("recv_next_tokens_buf",
+                                         micro_batch_id,
+                                         remove=True,
+                                         raise_error=False)
+            handle = self.tensor_buffer.get("recv_next_tokens_handle",
+                                            micro_batch_id,
+                                            remove=True,
+                                            raise_error=False)
         else:
             buf = self.tensor_buffer.get("recv_act_buf", micro_batch_id, remove=True, raise_error=False)
             handle = self.tensor_buffer.get("recv_act_handle", micro_batch_id, remove=True, raise_error=False)
@@ -884,11 +871,8 @@
                 base.constants.dataset_max_seqlen() + self.current_gconfig.max_new_tokens,
                 self.hidden_dim // self.head_dim + 10,
             )
-            if (
-                self._gd_graph is not None
-                and self._gd_graph_bs >= bs
-                and self._gd_graph_seqlen >= kvcache_seqlen
-            ):
+            if (self._gd_graph is not None and self._gd_graph_bs >= bs
+                    and self._gd_graph_seqlen >= kvcache_seqlen):
                 if self._gd_graph_bs < bs or self._gd_graph_seqlen < kvcache_seqlen:
                     raise RuntimeError(
                         f"CUDAGraph batch size {self._gd_graph_bs} or seqlen {self._gd_graph_seqlen} "
@@ -908,10 +892,8 @@
                     dtype=y.v_cache.dtype,
                     device=y.v_cache.device,
                 )
-            indices = (
-                torch.arange(kvcache_seqlen, device=self.device, dtype=torch.long)[None, :]
-                < input_lens[:, None]
-            )
+            indices = (torch.arange(kvcache_seqlen, device=self.device, dtype=torch.long)[None, :]
+                       < input_lens[:, None])
             k_cache[indices] = y.k_cache
             v_cache[indices] = y.v_cache
             y.k_cache = k_cache
@@ -921,9 +903,8 @@
         self.tensor_buffer.put("kv_cache_reserved", mbid, True)
         return True  # if generating first token, return logits to pass to genstep
 
-    def __maybe_increase_cache_seqlens(
-        self, x: PipeTransferData, ys: List[PipeCacheData], mbid: int, is_first_step: bool
-    ):
+    def __maybe_increase_cache_seqlens(self, x: PipeTransferData, ys: List[PipeCacheData], mbid: int,
+                                       is_first_step: bool):
         if not self._generate_mode:
             return
         if is_first_step:  # Do not increase cache seqlens for the first token step
@@ -947,8 +928,7 @@
         generated_idx = self.tensor_buffer.get("generated_idx", mbid)
 
         next_tokens, logprob, logits_mask, terminate, unfinished_sequences = genstep(
-            logits, self.tokenizer, unfinished_sequences, generated_idx, self.current_gconfig
-        )
+            logits, self.tokenizer, unfinished_sequences, generated_idx, self.current_gconfig)
 
         if isinstance(terminate, bool):
             terminate = torch.tensor(terminate, device=self.device, dtype=torch.bool)
@@ -1006,16 +986,16 @@
 
             if self.optimizer.contiguous_gradients:
                 self.optimizer.ipg_buffer = []
-                buf_0 = torch.empty(
-                    int(self.optimizer.reduce_bucket_size), dtype=self.dtype, device=self.device
-                )
+                buf_0 = torch.empty(int(self.optimizer.reduce_bucket_size),
+                                    dtype=self.dtype,
+                                    device=self.device)
                 self.optimizer.ipg_buffer.append(buf_0)
 
                 # Use double buffers to avoid data access conflict when overlap_comm is enabled.
                 if self.optimizer.overlap_comm:
-                    buf_1 = torch.empty(
-                        int(self.optimizer.reduce_bucket_size), dtype=self.dtype, device=self.device
-                    )
+                    buf_1 = torch.empty(int(self.optimizer.reduce_bucket_size),
+                                        dtype=self.dtype,
+                                        device=self.device)
                     self.optimizer.ipg_buffer.append(buf_1)
                 self.optimizer.ipg_index = 0
 
@@ -1069,9 +1049,9 @@
 
     def _exec_send_activations(self, stage_id: int, micro_batch_id: int, step_id: int):
         assert not self.is_last_stage()
-        x: PipeTransferData = self.tensor_buffer.get(
-            "batch_output_x", micro_batch_id, remove=not self._train_mode
-        )
+        x: PipeTransferData = self.tensor_buffer.get("batch_output_x",
+                                                     micro_batch_id,
+                                                     remove=not self._train_mode)
         # NOTE: enable the following optimization will sometimes report CUDA error: operation not permitted when stream is capturing
         # The performance improvement is about 5%~10%, so we disable it for now.
 
@@ -1164,9 +1144,12 @@
         #     return False, None
 
         if self._train_mode:
-            buf = self.tensor_buffer.alloc(
-                "activation", micro_batch_id, act_shape, self.dtype, self.device, require_grads=True
-            )
+            buf = self.tensor_buffer.alloc("activation",
+                                           micro_batch_id,
+                                           act_shape,
+                                           self.dtype,
+                                           self.device,
+                                           require_grads=True)
         elif self._inference_mode:
             buf = torch.empty(act_shape, dtype=self.dtype, device=self.device, requires_grad=False)
         elif self._generate_mode:
@@ -1175,11 +1158,8 @@
                 buf = torch.empty(act_shape, dtype=self.dtype, device=self.device, requires_grad=False)
             else:
                 batch_length = self.tensor_buffer.get("batch_lengths", micro_batch_id, remove=False)
-                batch_length = (
-                    batch_length // base.constants.model_parallel_world_size()
-                    if self.sequence_parallel
-                    else batch_length
-                )
+                batch_length = (batch_length // base.constants.model_parallel_world_size()
+                                if self.sequence_parallel else batch_length)
                 act_shape = (batch_length, 1, self.hidden_dim)
                 buf = torch.empty(act_shape, dtype=self.dtype, device=self.device, requires_grad=False)
 
@@ -1337,31 +1317,17 @@
         # self.rank_print("after take model step")
 
         # sync loss scale across pipeline stages
-<<<<<<< HEAD
-        # if not self.bfloat16_enabled():
-        #     loss_scale = self.optimizer.loss_scale
-        #     total_scale_cuda = torch.FloatTensor([float(loss_scale)]).to(self.device)
-        #     dist.all_reduce(total_scale_cuda,
-        #                     op=dist.ReduceOp.MIN,
-        #                     group=self.grid.get_model_parallel_group())
-        #     # all_loss_scale = total_scale_cuda[0].item()
-        #     logger.info(
-        #         f"loss scale: {total_scale_cuda}, group: { torch.distributed.get_process_group_ranks(self.mpu.get_model_parallel_group())}"
-        #     )
-        #     self.optimizer.loss_scaler.cur_scale = min(total_scale_cuda[0].item(), 8192)
-=======
         if not self.bfloat16_enabled():
             loss_scale = self.optimizer.loss_scale
             total_scale_cuda = torch.FloatTensor([float(loss_scale)]).to(self.device)
-            dist.all_reduce(
-                total_scale_cuda, op=dist.ReduceOp.MIN, group=self.grid.get_model_parallel_group()
-            )
+            dist.all_reduce(total_scale_cuda,
+                            op=dist.ReduceOp.MIN,
+                            group=self.grid.get_model_parallel_group())
             # all_loss_scale = total_scale_cuda[0].item()
             logger.info(
                 f"loss scale: {total_scale_cuda}, group: { torch.distributed.get_process_group_ranks(self.mpu.get_model_parallel_group())}"
             )
             self.optimizer.loss_scaler.cur_scale = min(total_scale_cuda[0].item(), 8192)
->>>>>>> 421baccd
 
         # self.rank_print("after sync loss scale")
 
@@ -1438,15 +1404,11 @@
                 # logger.info(f"rank {self.global_rank} exec cmd: {cmd}")
                 if type(cmd) not in self._INSTRUCTION_MAP:
                     raise RuntimeError(
-                        f"{self.__class__.__name__} does not understand instruction {repr(cmd)}"
-                    )
+                        f"{self.__class__.__name__} does not understand instruction {repr(cmd)}")
 
                 if will_break:
-                    if (
-                        self.is_last_stage()
-                        and burn_out_steps < self.num_stages - 1
-                        and type(cmd) != schedule.RecvActivation
-                    ):
+                    if (self.is_last_stage() and burn_out_steps < self.num_stages - 1
+                            and type(cmd) != schedule.RecvActivation):
                         # logger.info(f"rank {self.global_rank} skip cmd: {cmd}")
                         continue
                     elif not self.is_last_stage() and type(cmd) != schedule.SendActivation:
@@ -1463,17 +1425,11 @@
                     )
                     self._exec_instr = MethodType(self._INSTRUCTION_MAP[type(cmd)], self)
                     self._exec_instr(*cmd.args)
-<<<<<<< HEAD
                     if self._instruction_sync:
                         torch.cuda.synchronize()
                     time_mark(name=f"{cmd_type_string}_end",
                               identifier=str(self.global_rank),
                               step=self.sched_count)
-=======
-                    time_mark(
-                        name=f"{cmd_type_string}_end", identifier=str(self.global_rank), step=self.sched_count
-                    )
->>>>>>> 421baccd
                 except Exception as e:
                     logger.error(f"Rank {self.global_rank} step {self.step_count}, Exception in cmd {cmd}")
                     raise e
