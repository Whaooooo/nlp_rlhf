# Copyright (c) Microsoft Corporation.
# SPDX-License-Identifier: Apache-2.0

# DeepSpeed Team

from types import MethodType
from typing import Callable, List, Optional, Tuple, Union
import dataclasses

from deepspeed import comm as dist
from deepspeed.runtime.bf16_optimizer import BF16_Optimizer
from deepspeed.runtime.engine import DeepSpeedEngine, MEMORY_OPT_ALLREDUCE_SIZE
from deepspeed.runtime.zero.config import ZeroStageEnum
import torch
import transformers

from base.dataparallel import PackedParallelDataBroker
from base.monitor import time_mark
from base.namedarray import NamedArray
from base.topology import PipelineParallelGrid
from impl.model.nn.flash_mqat.flash_generate import GenerationConfig, genstep
from impl.model.utils.data import PipeCacheData, PipeTransferData
from impl.model.utils.pipeline_module import PipelineError, PipelineModule
from impl.model.utils.tensor import pad_sequence_parallel_generate_input, pad_sequence_parallel_input
from impl.model.utils.tensor_storage import recv_grad, send_grad, TensorBuffer
import base.constants
import base.logging as logging
import impl.model.backend.pipe_engine.static_schedule as schedule
import impl.model.utils.p2p as p2p

logger = logging.getLogger("DeepSpeedPipelineEngine", "benchmark")


class DeepSpeedPipelineEngine(DeepSpeedEngine):
    """ A training engine hybrid pipeline, data, and model parallel training.

    This engine is created by ``deepspeed.initialize()`` when a :class:`PipelineModule`
    is provided.
    """
    ID_TO_DTYPE = [
        torch.float32, torch.float64, torch.complex64, torch.complex128, torch.float16, torch.bfloat16,
        torch.uint8, torch.int8, torch.int16, torch.int32, torch.int64, torch.bool
    ]
    DTYPE_TO_ID = {dtype: id_ for id_, dtype in enumerate(ID_TO_DTYPE)}

    def __init__(self, num_micro_batches=None, sequence_parallel=False, *super_args, **super_kwargs):
        super().__init__(*super_args, **super_kwargs)
        assert isinstance(self.module, PipelineModule), "model must base PipelineModule"
        assert self.zero_optimization_stage(
        ) < 2, "ZeRO-2 and ZeRO-3 are incompatible with pipeline parallelism"

        # deepspeed enigne attributes
        self.pipeline_parallelism = True
        # We schedule the all-reduces, so disable it in super().backward()
        self.enable_backward_allreduce = False
        # see method is_gradient_accumulation_boundary()
        self._force_grad_boundary = False

        # configs for data shape
        self.config = self.module.config  # FlashMQATConfig in PipelineModule
        # for tensor buffer initialization
        self.hidden_dim = self.config.hidden_dim
        self.head_dim = self.config.head_dim
        self.n_kv = self.config.n_kv_heads
        if self.bfloat16_enabled():
            assert isinstance(self.optimizer, BF16_Optimizer)
        self.dtype = torch.half if not self.bfloat16_enabled() else torch.bfloat16
        self.sequence_parallel = sequence_parallel
        # tensor model parallel option, whether to enable sequence parallel

        # logging
        self.sched_count = 0

        # parallelism constants
        self.grid: PipelineParallelGrid = base.constants.grid()
        assert self.dp_world_size == self.grid.data_parallel_size

        self.global_rank = self.grid.get_global_rank()
        self.num_stages = self.grid.get_pipe_parallel_world_size()
        self.stage_id = self.grid.get_stage_id()
        self.dp_id = self.grid.get_data_parallel_id()
        self.num_micro_batches = num_micro_batches if num_micro_batches else self.num_stages
        # num_micro_batches is configurable, default value: num_stages
        self.num_layers = self.module.num_layers  # number of leyers in current pipeline stage

        # PipelineEngine needs to handle data loading specially due to only the first
        # and last stages loading inputs/labels. We construct a sampler that uses

        self.is_pipe_parallel = self.grid.pipe_parallel_size > 1
        assert self.is_pipe_parallel, "Must use pipeline parallelism with PipelineModule"
        self.is_data_parallel = self.grid.data_parallel_size > 1
        self.is_model_parallel = self.grid.model_parallel_size > 1

        self.prev_stage = (self.stage_id - 1) % self.num_stages
        self.next_stage = (self.stage_id + 1) % self.num_stages

        # initialize communication
        self._initialize_comm()

        # storages
        self.tensor_buffer = TensorBuffer()

        # TODO: add activation checkpoints
        # schedule execution states
        self.tokenizer = None
        self.current_gconfig = None

        # loss related
        self._compute_loss = False
        self._loss_fn = None  # set when train_batch is called

        self.kv_cache_reserved = []

        # optimizer lr scheduler variables
        self.version_steps = None

        # engine mode
        self._generate_mode = False  # for generate()
        self._train_mode = False  # for train_batch()
        self._inference_mode = True  # for evaluate() and forward()

        self._post_init_logging()

        ## DEBUG INFO CAHCE
        self.last_kv_cache = None

    def _post_init_logging(self):
        model_parameters = filter(lambda p: p.requires_grad, self.module.parameters())
        num_params = sum([p.numel() for p in model_parameters])
        unique_params = num_params
        # Subtract tied parameters if we don't own them
        if self.module.tied_comms:
            tied_params = 0
            for key, d in self.module.tied_comms.items():
                if self.global_rank != min(d['ranks']):
                    tied_params += sum(p.numel() for p in d['module'].parameters())
            unique_params -= tied_params

        params_tensor = torch.LongTensor(data=[num_params, unique_params]).to(self.device)
        dist.all_reduce(params_tensor, group=self.grid.get_model_parallel_group())
        params_tensor = params_tensor.tolist()
        total_params = params_tensor[0]
        unique_params = params_tensor[1]

        if self.global_rank == 0:
            logger.info(f'CONFIG: num_micro_batches={self.num_micro_batches} '
                        f'num_layers(this stage)={self.num_layers} '
                        f'pp_size={self.num_stages} '
                        f'dp_size={self.grid.get_data_parallel_world_size()} '
                        f'mp_size={self.grid.get_model_parallel_world_size()} '
                        f'bf16={self.bfloat16_enabled()} ')
        if self.dp_id == 0:
            logger.info(f'rank={self.global_rank} '
                        f'stage={self.stage_id} '
                        f'layers={self.module._local_stop - self.module._local_start} '
                        f'[{self.module._local_start}, {self.module._local_stop}) '
                        f'stage_params={num_params} ({num_params/1e6:0.3f}M) '
                        f'total_params={total_params} ({total_params/1e6:0.3f}M) '
                        f'unique_params={unique_params} ({unique_params/1e6:0.3f}M)')

    def is_first_stage(self):
        """True if this process is in the first stage in the pipeline."""
        return self.stage_id == 0

    def is_last_stage(self):
        """True if this process is in the last stage in the pipeline."""
        return self.stage_id == self.num_stages - 1

    def is_gradient_accumulation_boundary(self):
        """True if the engine is executing a gradient reduction or optimizer step instruction.

        This is overridden from :class:`DeepSpeedEngine` to force reductions
        and steps when the pipeline engine is instructed to do so.

        Returns:
            bool: whether reductions and optimizer steps should occur.
        """
        return self._force_grad_boundary

    def gradient_checkpointing_enable(self, attn: Optional[bool] = False, mlp: Optional[bool] = False):
        self.module.gradient_checkpointing_enable(attn, mlp)

    def _prepare_input(self,
                       packed_input_ids: torch.Tensor,
                       cu_seqlens: torch.Tensor,
                       input_lens_for_partition: Optional[torch.Tensor] = None):
        """ Prepare input for train or inference
        split all input tensors into micro batches for pipeline parallel

        Args:
            packed_input_ids (torch.Tensor): packed input ids of shape [total_seq_len]
            cu_seqlens (torch.Tensor): cu_seqlens of shape [batch_size]
        """
        if input_lens_for_partition is not None:
            pair_input_lens = cu_seqlens[1:] - cu_seqlens[:-1]
            data = NamedArray(packed_input_ids=packed_input_ids,
                              pair_input_lens=pair_input_lens,
                              input_lens=input_lens_for_partition)
        else:
            data = NamedArray(packed_input_ids=packed_input_ids, cu_seqlens=cu_seqlens)
        splitted = PackedParallelDataBroker.scatter_to(data, self.num_micro_batches)
        if input_lens_for_partition is not None:
            splitted = [
                NamedArray(packed_input_ids=x['packed_input_ids'],
                           cu_seqlens=torch.nn.functional.pad(x['pair_input_lens'].cumsum(0), (1, 0)))
                for x in splitted
            ]
        if self._compute_loss:
            for mbid, x in enumerate(splitted):
                self.tensor_buffer.put("input_cache", mbid, x)
        mb_seq_lens = []

        def input_to_pipe_model_input(input: NamedArray, mbid: int):
            max_seqlen = int(max(input.cu_seqlens[1:] - input.cu_seqlens[:-1]))
            store_kv_cache = self._generate_mode

            cu_seqlens = input.cu_seqlens
            packed_input_ids = input.packed_input_ids

            # sequence parallel input padding
            if self.sequence_parallel:
                if not self._generate_mode:
                    packed_input_ids, cu_seqlens, max_seqlen, pad_size = pad_sequence_parallel_input(
                        packed_input_ids, cu_seqlens, max_seqlen)
                    self.tensor_buffer.put("pad_size", mbid, pad_size)
                else:
                    packed_input_ids, cu_seqlens, max_seqlen, pad_size, pad_seq_size \
                                                                        = pad_sequence_parallel_generate_input(packed_input_ids,
                                                                                                            cu_seqlens,
                                                                                                            max_seqlen)
                    self.tensor_buffer.put("pad_size", mbid, pad_size)
                    self.tensor_buffer.put("pad_seq_size", mbid, pad_seq_size)
            x = PipeTransferData(cu_seqlens=cu_seqlens.int(),
                                 max_seqlen=int(max_seqlen),
                                 store_kv_cache=store_kv_cache)
            if self.is_first_stage():
                ys = [PipeCacheData(input_ids=packed_input_ids)
                      ] + [PipeCacheData() for _ in range(self.num_layers - 1)]
            else:
                ys = [PipeCacheData() for _ in range(self.num_layers)]
            total_len = packed_input_ids.shape[0] if not self.sequence_parallel \
                            else packed_input_ids.shape[0]//base.constants.model_parallel_world_size()
            mb_seq_lens.append(total_len)
            return (x, ys)

        batches = [input_to_pipe_model_input(x, i) for i, x in enumerate(splitted)]
        for mbid, batch in enumerate(batches):
            x, ys = batch
            self.tensor_buffer.put("batch_input_x", mbid, x)
            self.tensor_buffer.put("batch_input_ys", mbid, ys)
            self.tensor_buffer.put("batch_lengths", mbid, x.cu_seqlens.shape[0] - 1)
            self.tensor_buffer.put("mb_seq_lens", mbid, mb_seq_lens[mbid])

        # pre allocate receive buffers and pre store other information
        for mbid, batch in enumerate(batches):
<<<<<<< HEAD
            others_cache = dict(cu_seqlens=batch[0].cu_seqlens,
                                max_seqlen=batch[0].max_seqlen,
=======
            if self._train_mode or self._inference_mode:
                activation_shape = (mb_seq_lens[mbid], self.hidden_dim)
                self.tensor_buffer.alloc("activation",
                                         mbid,
                                         activation_shape,
                                         self.dtype,
                                         self.device,
                                         require_grads=True)
                if self._train_mode:
                    self.tensor_buffer.alloc("grad", mbid, activation_shape, self.dtype, self.device)
            others_cache = dict(cu_seqlens=batch[0].cu_seqlens.int(),
                                max_seqlen=int(batch[0].max_seqlen),
>>>>>>> 22f0edbc
                                store_kv_cache=batch[0].store_kv_cache)
            self.tensor_buffer.put("pipe_transfer_infos", mbid, others_cache)

    def _prepare_loss_input(self, **loss_kwargs):
        data = NamedArray(**loss_kwargs)
        splitted = PackedParallelDataBroker.scatter_to(data, self.num_micro_batches)
        for mbid, x in enumerate(splitted):
            self.tensor_buffer.put("loss_inputs", mbid, x)

    def _set_generate_states(self):
        self._generate_mode = True
        self._train_mode = False
        self._inference_mode = False
        self._compute_loss = False

    def _pre_generate(self):
        self.kv_cache_reserved = []  # ids of micro batches that have reserved kv cache
        self._compute_loss = False
        self._generate_mode = True

        for mbid in range(self.num_micro_batches):
            self.tensor_buffer.put("kv_cache_reserved", mbid, False)
            self.tensor_buffer.put("terminate", mbid, False)
            self.tensor_buffer.put("generated_idx", mbid, 0)
            batch_length = self.tensor_buffer.get("batch_lengths", mbid)
            self.tensor_buffer.put("unfinished_sequences", mbid,
                                   torch.ones(batch_length, dtype=torch.long, device=self.device))
            self.tensor_buffer.put("gen_token_ph", mbid, [])
            self.tensor_buffer.put("gen_logprob_ph", mbid, [])
            self.tensor_buffer.put("gen_logits_mask_ph", mbid, [])
            self.tensor_buffer.put("first_token", mbid, True)

    def _post_generate(self):
        # clear tensors
        self.tensor_buffer.remove("next_tokens_cache")
        self.tensor_buffer.remove("next_tokens_to_send")
        self.tensor_buffer.remove("generated_idx")
        self.tensor_buffer.remove("terminate")
        self.tensor_buffer.remove("unfinished_sequences")
        self.tensor_buffer.remove("gen_token_ph")
        self.tensor_buffer.remove("gen_logprob_ph")
        self.tensor_buffer.remove("gen_logits_mask_ph")
        self.tensor_buffer.remove("batch_lengths")
        self.tensor_buffer.remove("prompt_logits")
        self.tensor_buffer.remove("kv_cache_reserved")
        self.tensor_buffer.remove("batch_input_x")
        self.tensor_buffer.remove("batch_input_ys")
        self.tensor_buffer.remove("input_cache")
        self.tensor_buffer.remove("first_token")

    def _set_eval_batch_states(self):
        self._compute_loss = True
        self._generate_mode = False
        self._train_mode = False
        self._inference_mode = True

    def _pre_eval_batch(self):
        pass

    def _post_eval_batch(self):
        self.tensor_buffer.remove("batch_input_x")
        self.tensor_buffer.remove("batch_input_ys")
        self.tensor_buffer.remove("batch_lengths")
        self.tensor_buffer.remove("loss_inputs")
        self.tensor_buffer.remove("input_cache")
        self.tensor_buffer.remove("losses")
        self.tensor_buffer.remove("stats")

    def _set_forward_states(self):
        self._compute_loss = False
        self._generate_mode = False
        self._train_mode = False
        self._inference_mode = True

    def _pre_forward(self):
        pass

    def _post_forward(self):
        self._post_eval_batch()
        self.tensor_buffer.remove("logits")

    def _set_train_batch_states(self):
        self._compute_loss = True
        self._generate_mode = False
        self._train_mode = True
        self._inference_mode = False

    def _pre_train_batch(self):
        pass

    def _post_train_batch(self):
        self._post_eval_batch()

    def set_version_steps(self, version_steps):
        self.version_steps = version_steps

    def set_tokenizer(self, tokenizer):
        self.tokenizer = tokenizer

    def _initialize_comm(self):
        p2p.init_process_groups(self.grid)
        # check connectivity
        buf = torch.zeros(1, dtype=torch.int32).cuda()
        if self.stage_id % 2 == 0:
            if not self.is_last_stage():
                p2p.send(buf, self.next_stage)
            if not self.is_first_stage():
                p2p.recv(buf, self.prev_stage)
        else:
            if not self.is_first_stage():
                p2p.recv(buf, self.prev_stage)
            if not self.is_last_stage():
                p2p.send(buf, self.next_stage)

        if self.is_first_stage():
            p2p.recv(buf, self.prev_stage)
        if self.is_last_stage():
            p2p.send(buf, self.next_stage)

    def eval(self):
        self.module.eval()

    def train(self):
        self.module.train()

    def forward(self,
                packed_input_ids: torch.Tensor,
                cu_seqlens: torch.Tensor,
                input_lens_for_partition: Optional[torch.Tensor] = None):
        self._set_forward_states()
        # forward one step and return packed logits
        self._prepare_input(packed_input_ids, cu_seqlens, input_lens_for_partition=input_lens_for_partition)
        self._pre_forward()
        sched = schedule.InferenceSchedule(micro_batches=self.num_micro_batches,
                                           stages=self.num_stages,
                                           stage_id=self.stage_id)
        self._exec_schedule(sched)

        logits = None
        if self.is_last_stage():
            logits_list = []
            for i in range(self.num_micro_batches):
                logits = self.tensor_buffer.get("logits", i, remove=True)
                # logger.info(f"mbid {i} before remove pad logits shape {logits.shape}")
                if self.sequence_parallel:
                    pad_size = self.tensor_buffer.get("pad_size", i, remove=True)
                    logits = logits[:-pad_size] if pad_size > 0 else logits
                    # logger.info(f"mbid {i} after remove pad {pad_size} logits shape {logits.shape}")
                logits_list.append(logits)
            logits = torch.cat(logits_list, dim=0)

        self._post_forward()
        return logits

    def eval_batch(self,
                   packed_input_ids: torch.Tensor,
                   cu_seqlens: torch.Tensor,
                   loss_fn: Callable,
                   input_lens_for_partition: Optional[torch.Tensor] = None,
                   **loss_fn_kwargs):
        self._set_eval_batch_states()
        self._prepare_input(packed_input_ids, cu_seqlens, input_lens_for_partition=input_lens_for_partition)
        self._loss_fn = loss_fn
        self._prepare_loss_input(**loss_fn_kwargs)
        self._pre_eval_batch()

        # Do the work
        sched = schedule.InferenceSchedule(micro_batches=self.num_micro_batches,
                                           stages=self.num_stages,
                                           stage_id=self.stage_id)

        # prevent dead-lock with multiple evals sequence
        # dist.barrier()

        self._exec_schedule(sched)

        avg_loss, avg_stats = None, None
        if self.is_last_stage():
            losses = []
            stats = []

            for mbid in range(self.num_micro_batches):
                loss = self.tensor_buffer.get("losses", mbid).detach()
                losses.append(loss)
                stats.append(self.tensor_buffer.get("stats", mbid))

            assert len(losses) > 0
            avg_loss = torch.stack(losses).mean()
            avg_stats = dict()
            for key in stats[0].keys():
                avg_stats[key] = torch.stack([stat[key] for stat in stats]).mean()

        self._post_eval_batch()
        return avg_loss, avg_stats

    def train_batch(self,
                    packed_input_ids: torch.Tensor,
                    cu_seqlens: torch.Tensor,
                    loss_fn: Callable,
                    input_lens_for_partition: Optional[torch.Tensor] = None,
                    **loss_fn_kwargs):
        if not torch._C.is_grad_enabled():
            raise RuntimeError(f'train_batch() requires gradients enabled. Use eval_batch() instead.')

        self._set_train_batch_states()
        self._prepare_input(packed_input_ids, cu_seqlens, input_lens_for_partition=input_lens_for_partition)
        self._loss_fn = loss_fn
        self._prepare_loss_input(**loss_fn_kwargs)
        self._pre_train_batch()

        # Do the work
        sched = schedule.TrainSchedule(micro_batches=self.num_micro_batches,
                                       stages=self.num_stages,
                                       stage_id=self.stage_id)
        self._exec_schedule(sched)

        avg_loss, avg_stats = None, None
        if self.is_last_stage():
            losses = []
            stats = []

            for mbid in range(self.num_micro_batches):
                loss = self.tensor_buffer.get("losses", mbid)  # .detach()
                losses.append(loss)
                stats.append(self.tensor_buffer.get("stats", mbid))

            assert len(losses) > 0
            avg_loss = torch.stack(losses).mean()
            avg_stats = dict()
            for key in stats[0].keys():
                avg_stats[key] = torch.stack([stat[key] for stat in stats]).mean()

        self._post_eval_batch()
        return avg_loss, avg_stats

    @torch.no_grad()
    def generate(
        self,
        packed_input_ids: torch.Tensor,
        cu_seqlens: torch.Tensor,
        tokenizer: transformers.PreTrainedTokenizerFast,
        gconfig: GenerationConfig = dataclasses.field(default_factory=GenerationConfig),
    ) -> Tuple[torch.Tensor, torch.Tensor, torch.Tensor, List[PipeCacheData]]:
        self._set_generate_states()
        self._prepare_input(packed_input_ids, cu_seqlens)
        self.current_gconfig = gconfig
        self.tokenizer = tokenizer
        self._pre_generate()

        sched = schedule.GenerateSchedule(micro_batches=self.num_micro_batches,
                                          stages=self.num_stages,
                                          stage_id=self.stage_id,
                                          max_new_tokens=gconfig.max_new_tokens)

        def terminate_condition():
            return all([self.tensor_buffer.get("terminate", mbid) for mbid in range(self.num_micro_batches)])

        self._exec_schedule(sched, terminate_condition)
        r = self.__maybe_gather_generate_outputs()
        self._post_generate()
        return r

    def __maybe_gather_generate_outputs(self):
        if not self.is_last_stage():
            return None

        all_gen_tokens = []
        all_log_probs = []
        all_logits_mask = []
        vocab_size = None
        for mbid in range(self.num_micro_batches):
            gen_token_ph = self.tensor_buffer.get("gen_token_ph", mbid, remove=True)
            gen_logprob_ph = self.tensor_buffer.get("gen_logprob_ph", mbid, remove=True)
            gen_logits_mask_ph = self.tensor_buffer.get("gen_logits_mask_ph", mbid, remove=True)

            gen_tokens = torch.stack(gen_token_ph, -1)
            log_probs = torch.stack(gen_logprob_ph, -1)
            if all([m is None for m in gen_logits_mask_ph]):
                logits_mask = None
            else:
                mm = next(m for m in gen_logits_mask_ph if m is not None)
                gen_logits_mask_ph = [torch.ones_like(mm) if m is None else m for m in gen_logits_mask_ph]
                logits_mask = torch.stack(gen_logits_mask_ph, -2)

            # logger.info(f"gen_tokens shape {gen_tokens.shape} "
            #             f"log_probs shape {log_probs.shape} ")
            if self.sequence_parallel:
                pad_seq_size = self.tensor_buffer.get("pad_seq_size", mbid, remove=True)
                gen_tokens = gen_tokens[:-pad_seq_size] if pad_seq_size > 0 else gen_tokens
                log_probs = log_probs[:-pad_seq_size] if pad_seq_size > 0 else log_probs
                if torch.is_tensor(logits_mask):
                    logits_mask = logits_mask[:-pad_seq_size] if pad_seq_size > 0 else logits_mask

            all_gen_tokens.append(gen_tokens)
            all_log_probs.append(log_probs)
            all_logits_mask.append(logits_mask)
            if torch.is_tensor(gen_tokens) and torch.is_tensor(log_probs) and \
                torch.is_tensor(logits_mask):
                vocab_size = logits_mask.shape[-1]
                logger.debug(
                    f"generation on microbatch {mbid}: {gen_tokens.shape} {log_probs.shape} {logits_mask.shape}"
                )

        # if sequence is terminated, there might be situations where tensors in all_gen_tokens have difference shapes
        gen_tokens_lengths = [t.shape[-1] for t in all_gen_tokens]
        max_gen_tokens_length = max(gen_tokens_lengths)
        for i in range(len(all_gen_tokens)):
            assert all_gen_tokens[i].shape == all_log_probs[i].shape
            if all_gen_tokens[i].shape[-1] < max_gen_tokens_length:
                # if t.shape[-1] < max_gen_tokens_length, pad it with zeros
                pad_shape = all_gen_tokens[i].shape[:-1] + (max_gen_tokens_length -
                                                            all_gen_tokens[i].shape[-1],)
                all_gen_tokens[i] = torch.cat([
                    all_gen_tokens[i],
                    torch.full(pad_shape, self.tokenizer.pad_token_id, device=self.device)
                ],
                                              dim=1)
                # hack for log_probs and logits_mask, check if correct
                all_log_probs[i] = torch.cat(
                    [all_log_probs[i], torch.zeros(pad_shape, device=self.device)], dim=1)
                if all_logits_mask[i] is not None:
                    all_logits_mask[i] = torch.cat(
                        [all_logits_mask[i],
                         torch.ones((*pad_shape, vocab_size), device=self.device)], dim=1)

        gen_tokens = torch.cat(all_gen_tokens, dim=0)
        log_probs = torch.cat(all_log_probs, dim=0)
        if all([m is None for m in all_logits_mask]):
            logits_mask = None
        else:
            mm = next(m for m in all_logits_mask if m is not None)
            all_logits_mask = [torch.ones_like(mm) if m is None else m for m in all_logits_mask]
            logits_mask = torch.cat(all_logits_mask, dim=0)

        prompt_logits = [
            self.tensor_buffer.get("prompt_logits", mbid) for mbid in range(self.num_micro_batches)
        ]
        prompt_logits = torch.cat(prompt_logits, dim=0)
        return gen_tokens, log_probs, logits_mask, None, prompt_logits

    def _exec_reduce_tied_grads(self, stage_id: int, micro_batch_id: int, step_id: int):
        # We need to run this first to write to self.averaged_gradients;
        # since this class turns `enable_backward_allreduce` off,
        # `self.overlapping_partition_gradients_reduce_epilogue()` defined in the DeepSpeedEngine
        # never actually runs. I suspect this is because of efficiency problems; get_flat_partition in
        # stage2.py might do something expensive; someone will have to look into that later. But
        # in the meantime, this fixes ZeRO2 + Pipelining enough to run a demo. Further profiling
        # needed to decide if it actually breaks everything.
        # (see https://github.com/EleutherAI/gpt-neox/issues/62#issuecomment-761471944)
        if self.zero_optimization_partition_gradients():
            self.optimizer.overlapping_partition_gradients_reduce_epilogue()

        weight_group_list = self.module.get_tied_weights_and_groups()
        for weight, group in weight_group_list:
            grad = weight._hp_grad if self.bfloat16_enabled() else weight.grad
            dist.all_reduce(grad, group=group)

    def _exec_reduce_grads(self, stage_id: int, micro_batch_id: int, step_id: int):
        assert self._train_mode, "_exec_reduce_grads() should only be executed in train mode"
        self._force_grad_boundary = True
        if self.bfloat16_enabled():
            if self.zero_optimization_stage() < ZeroStageEnum.gradients:
                self._bf16_reduce_grads()
            else:
                raise NotImplementedError("PP+BF16 only work for ZeRO Stage 1")
        else:
            self.allreduce_gradients(bucket_size=MEMORY_OPT_ALLREDUCE_SIZE)
        self._force_grad_boundary = False

    def _bf16_reduce_grads(self):
        # Make our own list of gradients from the optimizer's FP32 grads
        self.buffered_allreduce_fallback(grads=self.optimizer.get_grads_for_reduction(),
                                         elements_per_buffer=MEMORY_OPT_ALLREDUCE_SIZE)

    def _exec_forward_pass(self, stage_id: int, micro_batch_id: int, step_id: int):
        x = self.tensor_buffer.get("batch_input_x", micro_batch_id, remove=True)
        ys = self.tensor_buffer.get("batch_input_ys", micro_batch_id, remove=False)

        self._zero_grads(x)
        self._zero_grads(ys)

        x, ys = super().forward(x, ys)  # ys will be modified inplace in tensor buffer
        # logger.info(f"rank {self.global_rank} mbid {micro_batch_id} step {step_id} x.pp_input shape {x.pp_input.shape}")
        is_first_step = self.__maybe_init_kv_cache(x, ys, micro_batch_id)
        self.__maybe_increase_cache_seqlens(x, ys, micro_batch_id, is_first_step)
        self.__maybe_genstep(x, ys, micro_batch_id, is_first_step)
        self.__maybe_calculate_loss(x, micro_batch_id)
        self.__maybe_store_logits(x, micro_batch_id)
        self.tensor_buffer.put("batch_output_x", micro_batch_id, x)  # send activation

    def __maybe_init_kv_cache(self, x: PipeTransferData, ys: List[PipeCacheData], mbid: int):
        if not self._generate_mode:
            return False
        if self.tensor_buffer.get("kv_cache_reserved", mbid):
            return False

        logits = x.pp_input.squeeze(dim=1)
        # store prompt logits
        self.tensor_buffer.put("prompt_logits", mbid, logits)
        # reserve kv cache
        cu_seqlens = x.cu_seqlens
        input_lens = cu_seqlens[1:] - cu_seqlens[:-1]
        max_seq_len = int(max(input_lens))

        if self.is_first_stage():
            ys[0].cache_seqlens = input_lens.clone().to(dtype=torch.int32)
            ys = ys[1:]
        if self.is_last_stage():
            ys = ys[:-1]

        bs = len(input_lens)
        for y in ys:
            assert y.k_cache is not None and y.v_cache is not None and y.cache_seqlens is not None
            kvcache_seqlen = max(max_seq_len + self.current_gconfig.max_new_tokens,
                                 self.hidden_dim // self.head_dim + 10)
            k_cache = torch.zeros((bs, kvcache_seqlen, *y.k_cache.shape[1:]),
                                  dtype=y.k_cache.dtype,
                                  device=self.device)
            v_cache = torch.zeros((bs, kvcache_seqlen, *y.v_cache.shape[1:]),
                                  dtype=y.v_cache.dtype,
                                  device=self.device)
            for i in range(bs):
                k_cache[i, :input_lens[i]] = y.k_cache[cu_seqlens[i]:cu_seqlens[i + 1]]
                v_cache[i, :input_lens[i]] = y.v_cache[cu_seqlens[i]:cu_seqlens[i + 1]]
            y.k_cache = k_cache
            y.v_cache = v_cache
            y.cache_seqlens = input_lens.clone().to(dtype=torch.int32)

        self.tensor_buffer.put("kv_cache_reserved", mbid, True)
        return True  # if generating first token, return logits to pass to genstep

    def __maybe_increase_cache_seqlens(self, x: PipeTransferData, ys: List[PipeCacheData], mbid: int,
                                       is_first_step: bool):
        if not self._generate_mode:
            return
        if is_first_step:  # Do not increase cache seqlens for the first token step
            return

        if self.is_last_stage():
            ys = ys[:-1]
        for y in ys:
            y.cache_seqlens += 1

    def __maybe_genstep(self, x: PipeTransferData, ys: List[PipeCacheData], mbid: int, is_first_step: bool):
        if not (self._generate_mode and self.is_last_stage()):
            return

        logits = x.pp_input
        if is_first_step:
            logits = logits[x.cu_seqlens[1:] - 1]
        logits = logits.squeeze(dim=1)

        unfinished_sequences = self.tensor_buffer.get("unfinished_sequences", mbid)
        generated_idx = self.tensor_buffer.get("generated_idx", mbid)

        next_tokens, logprob, logits_mask, terminate, unfinished_sequences = genstep(
            logits, self.tokenizer, unfinished_sequences, generated_idx, self.current_gconfig)

        self.tensor_buffer.put("terminate", mbid, terminate)
        self.tensor_buffer.put("unfinished_sequences", mbid, unfinished_sequences)
        self.tensor_buffer.put("generated_idx", mbid, generated_idx + 1)
        assert next_tokens is not None and logprob is not None
        self.tensor_buffer.get("gen_token_ph", mbid).append(next_tokens)
        self.tensor_buffer.get("gen_logprob_ph", mbid).append(logprob)
        self.tensor_buffer.get("gen_logits_mask_ph", mbid).append(logits_mask)
        self.tensor_buffer.put("next_tokens_to_send", mbid, next_tokens)

    def __maybe_calculate_loss(self, x: PipeTransferData, mbid: int):
        if self.is_last_stage() and self._compute_loss:
            model_output = x.pp_input
            if self.sequence_parallel:
                pad_size = self.tensor_buffer.get("pad_size", mbid, remove=True)
                model_output = model_output[:-pad_size] if pad_size > 0 else model_output
            loss_kwargs = self.tensor_buffer.get("loss_inputs", mbid, remove=True)
            input_cache = self.tensor_buffer.get("input_cache", mbid, remove=True)
            packed_input_ids = input_cache.packed_input_ids
            cu_seqlens = input_cache.cu_seqlens
            assert self._loss_fn is not None, "loss function is not set, please use engine.set_loss_fn(fn)"
            loss, stats = self._loss_fn(model_output, packed_input_ids, cu_seqlens, **loss_kwargs)
            loss = loss / self.num_micro_batches
            self.tensor_buffer.put("losses", mbid, loss)
            self.tensor_buffer.put("stats", mbid, stats)

    def __maybe_store_logits(self, x: PipeTransferData, mbid: int):
        if self.is_last_stage() and not self._compute_loss:
            logits = x.pp_input
            self.tensor_buffer.put("logits", mbid, logits)

    def _exec_backward_pass(self, stage_id: int, micro_batch_id: int, step_id: int):
        assert self.optimizer is not None, "must provide optimizer during " \
                                           "init in order to use backward"
        # The last stage just runs backward on the loss using DeepSpeed's typical
        # mechanisms.
        output_x = self.tensor_buffer.get("batch_output_x", micro_batch_id, remove=True)

        if self.is_last_stage():
            loss = self.tensor_buffer.get("losses", micro_batch_id, remove=True)
            super().backward(loss)
            self.tensor_buffer.put("losses", micro_batch_id, loss.detach().clone())
            return

        if self.bfloat16_enabled() and not self.is_last_stage():
            # manually call because we don't call optimizer.backward()
            self.optimizer.clear_lp_grads()

        grad = self.tensor_buffer.get("grad", micro_batch_id, remove=True)
        output_tensor = output_x.pp_input
        torch.autograd.backward(tensors=output_tensor, grad_tensors=grad)

        if self.bfloat16_enabled() and not self.is_last_stage():
            # manually call because we don't call optimizer.backward()
            self.optimizer.update_hp_grads(clear_lp_grads=False)

    def _exec_send_activations(self, stage_id: int, micro_batch_id: int, step_id: int):
        assert not self.is_last_stage()
        x: PipeTransferData = self.tensor_buffer.get("batch_output_x",
                                                     micro_batch_id,
                                                     remove=not self._train_mode)
        # send_pipe_transfer_data(x, self.next_stage)
<<<<<<< HEAD
        # if not self._train_mode:
        #     p2p.send_tensor_meta(x.pp_input, self.next_stage)
=======
        if not self._train_mode and not self._inference_mode:
            p2p.send_tensor_meta(x.pp_input, self.next_stage)
>>>>>>> 22f0edbc
        p2p.send(x.pp_input, self.next_stage)

    def _exec_recv_activations(self, stage_id: int, micro_batch_id: int, step_id: int):
        assert not self.is_first_stage()
<<<<<<< HEAD

        mb_seq_len = self.tensor_buffer.get("mb_seq_lens", micro_batch_id, remove=False)
        act_shape = (mb_seq_len, self.hidden_dim)
        if self._train_mode:
            buf = self.tensor_buffer.alloc("activation",
                                           micro_batch_id,
                                           act_shape,
                                           self.dtype,
                                           self.device,
                                           require_grads=True)
        elif self._inference_mode:
            buf = torch.empty(act_shape, dtype=self.dtype, device=self.device, requires_grad=False)
        elif self._generate_mode:
            ft = self.tensor_buffer.get("first_token", micro_batch_id, remove=False)
            if ft:
                buf = torch.empty(act_shape, dtype=self.dtype, device=self.device, requires_grad=False)
                self.tensor_buffer.put("first_token", micro_batch_id, False)
            else:
                batch_length = self.tensor_buffer.get("batch_lengths", micro_batch_id, remove=False)
                batch_length = batch_length // base.constants.model_parallel_world_size() \
                               if self.sequence_parallel else batch_length
                act_shape = (batch_length, 1, self.hidden_dim)
                buf = torch.empty(act_shape, dtype=self.dtype, device=self.device, requires_grad=False)

=======
        if not self._train_mode and not self._inference_mode:
            buf = p2p.recv_tensor_meta(self.prev_stage)
        else:
            buf = self.tensor_buffer.get("activation", micro_batch_id, remove=False)
>>>>>>> 22f0edbc
        others = self.tensor_buffer.get("pipe_transfer_infos", micro_batch_id, remove=False)
        p2p.recv(buf, self.prev_stage)
        x = PipeTransferData(pp_input=buf, **others)
        self.tensor_buffer.put("batch_input_x", micro_batch_id, x)

    def _exec_send_grads(self, stage_id: int, micro_batch_id: int, step_id: int):
        assert self._train_mode, "_exec_send_grads() should be only executed in train mode."
        assert not self.is_first_stage()
        activation = self.tensor_buffer.get("activation", micro_batch_id, remove=True)
        assert activation.grad is not None
        send_grad(activation.grad, self.prev_stage)

    def _exec_recv_grads(self, stage_id: int, micro_batch_id: int, step_id: int):
        assert self._train_mode, "_exec_recv_grads() should be only executed in train mode."
        assert not self.is_last_stage()
        mb_seq_len = self.tensor_buffer.get("mb_seq_lens", micro_batch_id, remove=False)
        grad_shape = (mb_seq_len, self.hidden_dim)
        buf = self.tensor_buffer.alloc("grad", micro_batch_id, grad_shape, self.dtype, self.device)
        recv_grad(buf, self.next_stage)

    def _exec_send_next_tokens(self, stage_id: int, micro_batch_id: int, step_id: int):
        """ When generating, send next tokens from the last stage to the first stage.
        """
        assert self._generate_mode, "_exec_send_next_tokens() should be only executed in generate mode."
        assert self.is_last_stage(), "_exec_send_next_tokens() should be only executed on the last stage"
        next_tokens_to_send = self.tensor_buffer.get("next_tokens_to_send", micro_batch_id, remove=True)
        p2p.send_tensor_meta(next_tokens_to_send, self.next_stage)
        p2p.send(next_tokens_to_send, self.next_stage)

    def _exec_recv_next_tokens(self, stage_id: int, micro_batch_id: int, step_id: int):
        """ When generating, recv next tokens from the last stage on the first stage
        Construct next forward input
        """
        assert self._generate_mode, "_exec_recv_next_tokens() should be only executed in generate mode."
        assert self.is_first_stage(), "_exec_recv_next_tokens() should be only executed on the first stage"
        recv_buf = p2p.recv_tensor_meta(self.prev_stage)
        p2p.recv(recv_buf, self.prev_stage)

        x = PipeTransferData(store_kv_cache=True)
        self.tensor_buffer.put("batch_input_x", micro_batch_id, x)
        ys = self.tensor_buffer.get("batch_input_ys", micro_batch_id, remove=False)
        ys[0].input_ids = recv_buf  # .unsqueeze(-1) # sequence parallel forward only accept one dim input_ids
        ys[0].position_ids = None

    def _exec_optimizer_step(self, stage_id: int, micro_batch_id: int, step_id: int):
        assert self._train_mode, "_exec_optimizer_step() should be only executed in train mode."
        self._force_grad_boundary = True
        lr_kwargs = None
        if self.version_steps is not None:
            lr_kwargs = {'epoch': self.version_steps}
        self._take_model_step(lr_kwargs=lr_kwargs)

        # sync loss scale across pipeline stages
        if not self.bfloat16_enabled():
            loss_scale = self.optimizer.loss_scale
            total_scale_cuda = torch.FloatTensor([float(loss_scale)]).to(self.device)
            dist.all_reduce(total_scale_cuda,
                            op=dist.ReduceOp.MIN,
                            group=self.grid.get_model_parallel_group())
            # all_loss_scale = total_scale_cuda[0].item()
            logger.info(
                f"loss scale: {total_scale_cuda}, group: { torch.distributed.get_process_group_ranks(self.mpu.get_model_parallel_group())}"
            )
            self.optimizer.loss_scaler.cur_scale = min(total_scale_cuda[0].item(), 8192)

        self._force_grad_boundary = False

    def _zero_grads(self, inputs):
        if isinstance(inputs, torch.Tensor):
            if inputs.grad is not None:
                inputs.grad.data.zero_()
        elif isinstance(inputs, tuple):
            for t in inputs:
                if t.grad is not None:
                    t.grad.data.zero_()
        elif dataclasses.is_dataclass(inputs):
            for f in dataclasses.fields(inputs):
                self._zero_grads(getattr(inputs, f.name))
        else:
            # do nothing for non tensor
            pass

    def backward(self, *args, **kwargs):
        """Disabled for pipeline parallel training. See ``train_batch()``. """
        raise PipelineError("Only train_batch() is accessible in pipeline mode.")

    def step(self, *args, **kwargs):
        """Disabled for pipeline parallel training. See ``train_batch()``. """
        raise PipelineError("Only train_batch() is accessible in pipeline mode.")

    # A map of PipeInstruction types to methods. Each method will be executed with the
    # kwargs provided to the PipeInstruction from the scheduler.
    _INSTRUCTION_MAP = {
        schedule.OptimizerStep: _exec_optimizer_step,
        schedule.ReduceGrads: _exec_reduce_grads,
        schedule.ForwardPass: _exec_forward_pass,
        schedule.BackwardPass: _exec_backward_pass,
        schedule.SendActivation: _exec_send_activations,
        schedule.RecvActivation: _exec_recv_activations,
        schedule.SendGrad: _exec_send_grads,
        schedule.RecvGrad: _exec_recv_grads,
        schedule.SendNextTokens: _exec_send_next_tokens,
        schedule.RecvNextTokens: _exec_recv_next_tokens,
    }

    def _exec_schedule(self, pipe_schedule, terminate_condition=None):
        """ Execute schedules
        Args:
            pipe_schedule: an instance of schedule
            terminate_condition: a callable that returns boolean value indicating if 
                                 the pipeline execution should terminate
        """
        # For each step in the schedule
        self.step_count = 0
        for step_cmds in pipe_schedule:
            if terminate_condition is not None:
                terminate_tensor = torch.tensor(0, dtype=torch.int32, device=self.device)
                if terminate_condition():
                    terminate_tensor = torch.tensor(1, dtype=torch.int32, device=self.device)
                # all reduce terminate tensor from all ranks
                dist.all_reduce(terminate_tensor, group=base.constants.parallelism_group())
                if terminate_tensor.item() >= self.grid.get_data_parallel_world_size():
                    break
            # For each instruction in the step
            step_id, micro_batch_id, step_cmds = step_cmds
            logger.info(
                f"rank {self.global_rank} step {self.step_count}, st {step_id} mb {micro_batch_id} step_cmds: {step_cmds}"
            )
            for cmd in step_cmds:
                # logger.info(f"rank {self.global_rank} exec cmd: {cmd}")
                if type(cmd) not in self._INSTRUCTION_MAP:
                    raise RuntimeError(
                        f'{self.__class__.__name__} does not understand instruction {repr(cmd)}')

                # Equivalent to: self._exec_forward_pass(buffer_id=0)
                try:
                    cmd_type_string = str(type(cmd)).split('\'')[1].split(".")[-1]
                    time_mark(name=f"{cmd_type_string}_start",
                              identifier=str(self.global_rank),
                              step=self.sched_count)
                    self._exec_instr = MethodType(self._INSTRUCTION_MAP[type(cmd)], self)
                    self._exec_instr(*cmd.args, **cmd.kwargs)
                    time_mark(name=f"{cmd_type_string}_end",
                              identifier=str(self.global_rank),
                              step=self.sched_count)
                except Exception as e:
                    logger.error(f"Rank {self.global_rank} step {self.step_count}, Exception in cmd {cmd}")
                    raise e
                # logger.info(f"rank {self.global_rank} complete cmd: {cmd}")
            self.step_count += 1
        self.sched_count += 1<|MERGE_RESOLUTION|>--- conflicted
+++ resolved
@@ -253,23 +253,8 @@
 
         # pre allocate receive buffers and pre store other information
         for mbid, batch in enumerate(batches):
-<<<<<<< HEAD
-            others_cache = dict(cu_seqlens=batch[0].cu_seqlens,
-                                max_seqlen=batch[0].max_seqlen,
-=======
-            if self._train_mode or self._inference_mode:
-                activation_shape = (mb_seq_lens[mbid], self.hidden_dim)
-                self.tensor_buffer.alloc("activation",
-                                         mbid,
-                                         activation_shape,
-                                         self.dtype,
-                                         self.device,
-                                         require_grads=True)
-                if self._train_mode:
-                    self.tensor_buffer.alloc("grad", mbid, activation_shape, self.dtype, self.device)
             others_cache = dict(cu_seqlens=batch[0].cu_seqlens.int(),
                                 max_seqlen=int(batch[0].max_seqlen),
->>>>>>> 22f0edbc
                                 store_kv_cache=batch[0].store_kv_cache)
             self.tensor_buffer.put("pipe_transfer_infos", mbid, others_cache)
 
@@ -788,19 +773,10 @@
         x: PipeTransferData = self.tensor_buffer.get("batch_output_x",
                                                      micro_batch_id,
                                                      remove=not self._train_mode)
-        # send_pipe_transfer_data(x, self.next_stage)
-<<<<<<< HEAD
-        # if not self._train_mode:
-        #     p2p.send_tensor_meta(x.pp_input, self.next_stage)
-=======
-        if not self._train_mode and not self._inference_mode:
-            p2p.send_tensor_meta(x.pp_input, self.next_stage)
->>>>>>> 22f0edbc
         p2p.send(x.pp_input, self.next_stage)
 
     def _exec_recv_activations(self, stage_id: int, micro_batch_id: int, step_id: int):
         assert not self.is_first_stage()
-<<<<<<< HEAD
 
         mb_seq_len = self.tensor_buffer.get("mb_seq_lens", micro_batch_id, remove=False)
         act_shape = (mb_seq_len, self.hidden_dim)
@@ -825,12 +801,6 @@
                 act_shape = (batch_length, 1, self.hidden_dim)
                 buf = torch.empty(act_shape, dtype=self.dtype, device=self.device, requires_grad=False)
 
-=======
-        if not self._train_mode and not self._inference_mode:
-            buf = p2p.recv_tensor_meta(self.prev_stage)
-        else:
-            buf = self.tensor_buffer.get("activation", micro_batch_id, remove=False)
->>>>>>> 22f0edbc
         others = self.tensor_buffer.get("pipe_transfer_infos", micro_batch_id, remove=False)
         p2p.recv(buf, self.prev_stage)
         x = PipeTransferData(pp_input=buf, **others)
@@ -956,9 +926,9 @@
                     break
             # For each instruction in the step
             step_id, micro_batch_id, step_cmds = step_cmds
-            logger.info(
-                f"rank {self.global_rank} step {self.step_count}, st {step_id} mb {micro_batch_id} step_cmds: {step_cmds}"
-            )
+            # logger.info(
+            #     f"rank {self.global_rank} step {self.step_count}, st {step_id} mb {micro_batch_id} step_cmds: {step_cmds}"
+            # )
             for cmd in step_cmds:
                 # logger.info(f"rank {self.global_rank} exec cmd: {cmd}")
                 if type(cmd) not in self._INSTRUCTION_MAP:
