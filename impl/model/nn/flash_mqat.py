from typing import Callable, List, Optional, Tuple, Union
import copy
import dataclasses
import json
import math
import os
import queue

import torch
import torch.nn as nn
import torch.nn.functional as F
import torch.utils.checkpoint
import transformers

from impl.model.utils.data import (DuckGenerationOutput, DuckModelOutput, mask_eos_token, PipeCacheData,
                                   PipeTransferData, repeat_kv, upcast_masked_softmax, upcast_softmax)
from impl.model.utils.logits_warper import top_k_top_p_logits
from impl.model.utils.modules import LayerNormLinear, LayerNormMLP, LlamaLayerNormMLP, LlamaRMSNorm
import api.huggingface
import api.model
import base.logging as logging

try:
    from flash_attn import (flash_attn_func, flash_attn_varlen_func, flash_attn_varlen_func_with_kvcache,
                            flash_attn_with_kvcache)
    from flash_attn.bert_padding import index_first_axis, pad_input, unpad_input
    from flash_attn.layers.rotary import RotaryEmbedding
except ModuleNotFoundError:
    pass
import logging

logger = logging.getLogger("FlashMQAT")


@dataclasses.dataclass
class FlashMQATConfig:
    n_layers: int
    n_kv_heads: int
    head_dim: int
    hidden_dim: int
    intermediate_dim: int  # for mlp, usually 4*h
    vocab_size: int
    n_positions: Optional[int] = None
    embd_pdrop: float = 0.1
    resid_pdrop: float = 0.1
    attn_pdrop: float = 0.1
    layer_norm_epsilon: float = 1e-5
    activation_function: str = "gelu"
    ckpt_attn: bool = False
    ckpt_mlp: bool = False
    scale_attn_by_inverse_layer_idx: bool = True
    # llama does not use attention bias and uses special MLP/LayerNorm layers
    use_attention_bias: bool = True
    layer_norm_type: Optional[str] = None
    mlp_type: Optional[str] = None
    # rotary embedding
    apply_rotary: bool = False
    rotary_base: float = 10000.0
    rotary_interleaved: bool = False
    rotary_scaling: Optional[float] = None
    rotary_scaling_type: Optional[str] = None
    # only used for debugging, True for GPT2
    fixed_abs_position_ids: bool = False


@dataclasses.dataclass
class GenerationConfig:
    min_new_tokens: int = 1
    max_new_tokens: int = 10
    temperature: float = 1.0
    greedy: bool = True
    top_p: float = 1.0
    top_k: int = 0
    num_samples: int = 1


def torch_attn_func(
    q: torch.Tensor,
    k: torch.Tensor,
    v: torch.Tensor,
    causal: bool,
    dropout_p: float,
    softmax_scale: float,
    upcast_unscale: float = 1.0,
    attention_mask: Optional[torch.Tensor] = None,
) -> torch.Tensor:
    """PyTorch implementation of the attention function with a flash-attn-like API.

    We use this function to compare the output of our model and huggingface models.
    Flash-attn/float16/CUDAkernels will all more or less suffer from float point errors.
    We call this function with float32 and CPU to get the "ground truth" output.

    Args:
        q (torch.Tensor): Shape [bs, seqlen, #q, head_dim].
        k (torch.Tensor): Shape [bs, seqlen, #kv, head_dim].
        v (torch.Tensor): Shape [bs, seqlen, #kv, head_dim].
        causal (bool): .
        dropout_p (float): .
        softmax_scale (float): .
        upcast_unscale (float, optional): Scale factor when upcastin attention scores.
            Defaults to 1.0.
        attention_mask (Optional[torch.Tensor], optional): Huggingface-like attention mask.
            Shape [*, seqlen, seqlen]. Will override the `causal` argument.
            Only used for debugging. Defaults to None.

    Returns:
        torch.Tensor: Attention score. Shape [bs, seqlen, #q, head_dim].
    """
    n_rep = q.shape[-2] // k.shape[-2]
    bsz, seqlen = q.shape[:2]
    # repeat k/v heads if n_kv_heads < n_heads
    k = repeat_kv(k, n_rep)  # (bs, seqlen, nq, head_dim)
    v = repeat_kv(v, n_rep)  # (bs, seqlen, nq, head_dim)

    q = q.transpose(1, 2)  # (bs, nq, seqlen, head_dim)
    k = k.transpose(1, 2)
    v = v.transpose(1, 2)
    scores = torch.matmul(q, k.transpose(2, 3)) * softmax_scale
    if attention_mask is not None:
        assert str(attention_mask.device) == "cpu"
        mask_softmax = True
        mask = attention_mask
    elif causal:
        mask_softmax = True
        mask = torch.tril(torch.ones(seqlen, seqlen, device=q.device, dtype=torch.bool))
    else:
        mask_softmax = False
    if mask_softmax:
        scores = upcast_masked_softmax(
            scores,
            mask,
            mask_value=torch.full([],
                                  torch.finfo(torch.float32).min,
                                  device=scores.device,
                                  dtype=torch.float32),
            scale=upcast_unscale,
            softmax_dtype=torch.float32,
        )
    else:
        scores = upcast_softmax(scores, scale=upcast_unscale, softmax_dtype=torch.float32)
    scores = nn.functional.dropout(scores, p=dropout_p)
    scores = scores.to(q.dtype)
    output = torch.matmul(scores, v)  # (bs, nq, seqlen, head_dim)
    output = output.transpose(1, 2).contiguous()
    return output


class CausalSelfAttentionLayer(nn.Module):

    def __init__(
        self,
        hidden_dim: int,
        n_kv_heads: int,
        head_dim: int,
        resid_pdrop: float,
        attn_pdrop: float,
        layer_index: int,
        layer_norm_epsilon: float,
        # gpt2 does not scale attn by inverse layer idx, in contrast to starcoder
        scale_attn_by_inverse_layer_idx: bool,
        # llama does not require attention bias
        use_attention_bias: bool,
        # layer norm type is special for llama
        layer_norm_type: Optional[str] = None,
        # rotary embedding
        apply_rotary: bool = False,
        rotary_base: float = 10000.0,
        rotary_interleaved: bool = False,  # False for LLaMA, GPT-neoX; True for GPT-J
        rotary_scaling: Optional[float] = None,
        rotary_scaling_type: Optional[str] = None,
        # device and dtype
        dtype: Optional[torch.dtype] = None,
        device: Optional[Union[str, torch.device]] = None,
    ):
        super().__init__()
        if dtype is None:
            dtype = torch.float16
        assert hidden_dim % head_dim == 0
        n_q_heads = hidden_dim // head_dim
        self.c_attn = LayerNormLinear(
            hidden_dim,
            head_dim * (n_q_heads + 2 * n_kv_heads),
            layer_norm_epsilon=layer_norm_epsilon,
            layer_norm_type=layer_norm_type,
            use_attention_bias=use_attention_bias,
            dtype=dtype,
            device=device,
        )
        self.c_proj = nn.Linear(hidden_dim, hidden_dim, bias=use_attention_bias, dtype=dtype, device=device)
        self.resid_dropout = nn.Dropout(resid_pdrop)

        self.attn_pdrop = attn_pdrop

        self.applied_attn_pdrop = attn_pdrop

        self.apply_rotary = apply_rotary
        self.rotary_interleaved = rotary_interleaved
        if self.apply_rotary:
            # Will layzily update the cache sequence length of cache.,
            # so we don't need to pass in max_positions.
            self.rotary_emb = RotaryEmbedding(
                head_dim,
                base=rotary_base,
                scale_factor=rotary_scaling,
                scale_type=rotary_scaling_type,
                interleaved=rotary_interleaved,
                device=device,
            )

        # constant
        self.h = hidden_dim
        self.nq = n_q_heads
        self.nkv = n_kv_heads
        if self.nq % self.nkv != 0:
            raise ValueError(f"n_kv_heads ({self.nkv}) must divide n_q_heads ({self.nq}).")
        self.d = head_dim

        self.layer_index = layer_index

        self.scale_attn_by_inverse_layer_idx = scale_attn_by_inverse_layer_idx

    def train(self, mode: bool):
        if not mode:
            self.applied_attn_pdrop = 0.0
        else:
            self.applied_attn_pdrop = self.attn_pdrop
        super().train(mode)
        return self

    def forward(
        self,
        hidden_states: torch.Tensor,
        cu_seqlens: Optional[torch.Tensor] = None,
        k_cache: Optional[torch.Tensor] = None,
        v_cache: Optional[torch.Tensor] = None,
        cache_seqlens: Optional[Union[int, torch.Tensor]] = None,
        attention_mask: Optional[torch.BoolTensor] = None,  # only used for debugging
        max_seqlen: Optional[int] = None,
    ) -> Tuple[torch.Tensor, torch.Tensor, torch.Tensor]:
        # input shape: [bs, seq, hidden_dim]
        # default upcast, scale
        if self.scale_attn_by_inverse_layer_idx:
            unscale = self.layer_index + 1
            scale_factor = unscale**-1
        else:
            unscale = 1.0
            scale_factor = 1
        scale_factor /= self.d**0.5

        qkv: torch.Tensor = self.c_attn(hidden_states)
        q, kv = torch.split(qkv, (self.d * self.nq, 2 * self.d * self.nkv), dim=-1)
        q = q.view(*q.shape[:-1], self.nq, self.d)
        kv = kv.view(*kv.shape[:-1], 2, self.nkv, self.d)

        if self.apply_rotary and k_cache is None:
            # otherwise, we input rotary cos/sin directly into flash_attn_with_kvcache
            q, kv = self.rotary_emb(
                q,
                kv,
                seqlen_offset=0,
                cu_seqlens=cu_seqlens,
                max_seqlen=max_seqlen,
            )
        elif self.apply_rotary:
            self.rotary_emb._update_cos_sin_cache(k_cache.shape[1], device=qkv.device, dtype=qkv.dtype)
            # Rotary cos/sin will be automatically offset by cache_seqlens in flash_attn.
            rotary_cos, rotary_sin = self.rotary_emb._cos_cached, self.rotary_emb._sin_cached
        else:
            rotary_cos = rotary_sin = None

        k, v = kv.unbind(dim=-3)

        if str(qkv.device) == "cpu":
            # Use vanilla pytorch attention, for debugging.
            hidden_states = torch_attn_func(
                q,
                k,
                v,
                causal=True,
                dropout_p=self.applied_attn_pdrop,
                softmax_scale=scale_factor,
                upcast_unscale=unscale,
                attention_mask=attention_mask,
            )
        elif k_cache is not None and len(qkv.shape) == 3:
            # k_cache/v_cache shape: [bs, max_seq, n_kv_heads, head_dim]
            if cache_seqlens is None:
                raise RuntimeError("cache_seqlens must be provided if kv_cache is not None.")
            if not (q.shape[1] == k.shape[1] == v.shape[1] == 1):
                raise RuntimeError(
                    "Can only generate one token at a time, "
                    f"while seqence length (q={q.shape[1]}, k={k.shape[1]}, v={v.shape[1]}) is larger than 1."
                )
            # k_cache and v_cache will be modified in-place.
            hidden_states = flash_attn_with_kvcache(
                q,
                k_cache,
                v_cache,
                k=k,
                v=v,
                cache_seqlens=cache_seqlens,
                softmax_scale=scale_factor,
                causal=False,  # True or False doesn't matter because seqlen=1
                rotary_cos=rotary_cos,
                rotary_sin=rotary_sin,
                rotary_interleaved=self.rotary_interleaved,
                # num_splits=1,
            )
        elif k_cache is not None and len(qkv.shape) == 2:
            hidden_states = flash_attn_varlen_func_with_kvcache(
                q=q,
                cu_seqlens_q=cu_seqlens,
                max_seqlen_q=int(max_seqlen),
                k_cache=k_cache,
                v_cache=v_cache,
                cache_seqlens=cache_seqlens,
                k=k,
                v=v,
                cu_seqlens_k=cu_seqlens,
                softmax_scale=scale_factor,
                causal=True,
                rotary_cos=rotary_cos,
                rotary_sin=rotary_sin,
                rotary_interleaved=self.rotary_interleaved,
            )
        elif cu_seqlens is not None:
            assert max_seqlen is not None
            assert len(qkv.shape) == 2
            hidden_states = flash_attn_varlen_func(
                q,
                k,
                v,
                cu_seqlens.int(),
                cu_seqlens.int(),
                int(max_seqlen),
                int(max_seqlen),
                dropout_p=self.applied_attn_pdrop,
                softmax_scale=scale_factor,
                causal=True,
            )
        else:
            hidden_states = flash_attn_func(
                q,
                k,
                v,
                dropout_p=self.applied_attn_pdrop,
                softmax_scale=scale_factor,
                causal=True,
            )
        hidden_states = self.c_proj(hidden_states.flatten(start_dim=-2))
        hidden_states = self.resid_dropout(hidden_states)
        return hidden_states, k, v


class FlashMQATBlock(nn.Module):

    def __init__(
        self,
        config: FlashMQATConfig,
        layer_index: int,
        output_layernorm: bool = False,
        ckpt_attn: bool = False,
        ckpt_mlp: bool = False,
        dtype: Optional[torch.dtype] = None,
        device: Optional[Union[str, torch.device]] = None,
    ):
        super().__init__()
        self.layer_index = layer_index
        self.attn = CausalSelfAttentionLayer(
            hidden_dim=config.hidden_dim,
            n_kv_heads=config.n_kv_heads,
            head_dim=config.head_dim,
            resid_pdrop=config.resid_pdrop,
            attn_pdrop=config.attn_pdrop,
            layer_index=layer_index,
            layer_norm_epsilon=config.layer_norm_epsilon,
            scale_attn_by_inverse_layer_idx=config.scale_attn_by_inverse_layer_idx,
            layer_norm_type=config.layer_norm_type,
            use_attention_bias=config.use_attention_bias,
            apply_rotary=config.apply_rotary,
            rotary_base=config.rotary_base,
            rotary_interleaved=config.rotary_interleaved,
            rotary_scaling=config.rotary_scaling,
            rotary_scaling_type=config.rotary_scaling_type,
            dtype=dtype,
            device=device,
        )
        if config.mlp_type is None:
            self.mlp = LayerNormMLP(
                hidden_dim=config.hidden_dim,
                intermediate_dim=config.intermediate_dim,
                resid_pdrop=config.resid_pdrop,
                activation_function=config.activation_function,
                layer_norm_epsilon=config.layer_norm_epsilon,
                dtype=dtype,
                device=device,
            )
        elif config.mlp_type == "llama":
            self.mlp = LlamaLayerNormMLP(
                hidden_dim=config.hidden_dim,
                intermediate_dim=config.intermediate_dim,
                activation_function=config.activation_function,
                layer_norm_epsilon=config.layer_norm_epsilon,
                dtype=dtype,
                device=device,
            )
        self.output_layernorm = output_layernorm
        if output_layernorm:
            if config.layer_norm_type is None:
                layer_norm_fn = nn.LayerNorm
            elif config.layer_norm_type == "rms":
                layer_norm_fn = LlamaRMSNorm
            self.ln_f = layer_norm_fn(config.hidden_dim,
                                      eps=config.layer_norm_epsilon,
                                      dtype=dtype,
                                      device=device)

        self.ckpt_attn = ckpt_attn
        self.ckpt_mlp = ckpt_mlp

    def gradient_checkpointing_enable(self, attn: bool = True, mlp: bool = True):
        self.ckpt_attn = attn
        self.ckpt_mlp = mlp

    def forward(self, x: PipeTransferData, y: PipeCacheData) -> PipeTransferData:
        h = x.pp_input
        if self.ckpt_attn:
            attn_out, k, v = torch.utils.checkpoint.checkpoint(
                self.attn,
                h,
                x.cu_seqlens,
                y.k_cache,
                y.v_cache,
                y.cache_seqlens,
                x.attention_mask,
                x.max_seqlen,
                use_reentrant=True,
            )
        else:
            attn_out, k, v = self.attn(
                hidden_states=h,
                cu_seqlens=x.cu_seqlens,
                max_seqlen=x.max_seqlen,
                k_cache=y.k_cache,
                v_cache=y.v_cache,
                cache_seqlens=y.cache_seqlens,
                attention_mask=x.attention_mask,
            )
        h = h + attn_out
        if self.ckpt_mlp:
            h = torch.utils.checkpoint.checkpoint(self.mlp, h, use_reentrant=True) + h
        else:
            h = self.mlp(h) + h
        if self.output_layernorm:
            h = self.ln_f(h)
        x.pp_output = h
        # Set kv cache during the first forward pass of generation.
<<<<<<< HEAD
        if x.store_kv_cache:
=======
        # Do we need an option to disable this?
        # TODO: option to disable this to avoid redundant kvcache store
        if x.store_kvcache:
>>>>>>> 8cad5211
            if y.k_cache is None:
                y.k_cache = k.detach()
            if y.v_cache is None:
                y.v_cache = v.detach()
            if y.cache_seqlens is None and x.cu_seqlens is not None:
                y.cache_seqlens = x.cu_seqlens[1:] - x.cu_seqlens[:-1]
        return x


class VocabPositionEmbedding(nn.Module):

    def __init__(
        self,
        config: FlashMQATConfig,
        dtype: Optional[torch.dtype] = None,
        device: Optional[Union[str, torch.device]] = None,
    ):
        super().__init__()
        self.n_positions = config.n_positions
        self.wte = nn.Embedding(config.vocab_size, config.hidden_dim, dtype=dtype, device=device)

        self.apply_abs_pos_embed = not config.apply_rotary
        if self.apply_abs_pos_embed:
            self.wpe = nn.Embedding(config.n_positions, config.hidden_dim, dtype=dtype, device=device)

        self.embed_drop = nn.Dropout(config.embd_pdrop)

        self.self_attention_mask = torch.tril(
            torch.ones((config.n_positions, config.n_positions), dtype=torch.bool, device=device))
        self.fixed_abs_position_ids = config.fixed_abs_position_ids

    def forward(self, x: PipeTransferData, y: PipeCacheData) -> PipeTransferData:
        # Initial sanity check.
        with_cache = y.cache_seqlens is not None
        if with_cache and len(y.input_ids.shape) == 2:
            assert y.input_ids.shape[1] == 1
        elif with_cache and len(y.input_ids.shape) == 1:
            if x.cu_seqlens is None:
                y.input_ids = y.input_ids.unsqueeze(-1)
        packed = len(y.input_ids.shape) == 1
        if packed and ((x.cu_seqlens is None) or (x.max_seqlen is None)):
            raise ValueError("cu_seqlens and max_seqlen must be both provided for packed input.")

        # Set position ids.
        if not y.position_ids is None:
            raise ValueError("In our use cases, position_ids must be None.")
        if not packed and y.position_ids is None:
            # input_ids is given
            batch_size, input_length = y.input_ids.shape
            device = y.input_ids.device
            y.position_ids = torch.arange(input_length, dtype=torch.long, device=device)
            if y.cache_seqlens is not None:  # during generation
                y.position_ids = y.position_ids + y.cache_seqlens.unsqueeze(1)
            else:
                y.position_ids = y.position_ids.repeat(batch_size, 1)
        elif y.position_ids is None:
            # packed_input_ids is given
            lengths = x.cu_seqlens[1:] - x.cu_seqlens[:-1]
            if y.cache_seqlens is None:
                y.position_ids = torch.cat(
                    [torch.arange(int(l), dtype=torch.int32, device=y.input_ids.device) for l in lengths])
                assert (y.position_ids < x.max_seqlen).all() and y.position_ids.max() == x.max_seqlen - 1
            else:
                y.position_ids = torch.cat([
                    torch.arange(int(l), dtype=torch.int32, device=y.input_ids.device) + cache_len
                    for l, cache_len in zip(lengths, y.cache_seqlens)
                ])
            if x.max_seqlen > self.n_positions:
                raise ValueError(f"max_seqlen ({x.max_seqlen}) must be <= n_positions ({self.n_positions}).")
            assert y.position_ids.shape == y.input_ids.shape, (
                y.position_ids.shape,
                y.input_ids.shape,
                lengths,
                x.cu_seqlens,
            )

        if x.attention_mask is not None:
            # For debugging only.
            attention_mask = x.attention_mask
            if self.fixed_abs_position_ids:
                y.position_ids = torch.arange(y.input_ids.shape[-1],
                                              dtype=torch.long,
                                              device=y.input_ids.device).unsqueeze(0)
            else:
                y.position_ids = attention_mask.long().cumsum(-1) - 1
                y.position_ids.masked_fill_(attention_mask == 0, 1)
            seqlen = y.input_ids.shape[-1]
            self_attention_mask = self.self_attention_mask[None, :seqlen, :seqlen]
            self_attention_mask = self_attention_mask * attention_mask.view(batch_size, 1, -1).to(
                dtype=torch.bool, device=self_attention_mask.device)
            x.attention_mask = self_attention_mask.unsqueeze(1)

        inputs_embeds = self.wte(y.input_ids)
        if self.apply_abs_pos_embed:
            inputs_embeds = inputs_embeds + self.wpe(y.position_ids)
        x.pp_output = self.embed_drop(inputs_embeds)
        return x


class FlashMQATBase(nn.Module):

    def __init__(
        self,
        config: FlashMQATConfig,
        dtype: Optional[torch.dtype] = None,
        device: Optional[Union[str, torch.device]] = None,
    ):
        super().__init__()
        self.config = config
        self.dtype = dtype
        self.device = device
        self.embedding_layer = VocabPositionEmbedding(
            config,
            dtype=dtype,
            device=device,
        )
        self.h = nn.ModuleList([
            FlashMQATBlock(
                config,
                layer_index=i,
                output_layernorm=(i == config.n_layers - 1),
                ckpt_attn=(i > 0 and config.ckpt_attn),
                ckpt_mlp=(i > 0 and config.ckpt_mlp),
                dtype=dtype,
                device=device,
            ) for i in range(config.n_layers)
        ])

    def to_layers(self) -> List[nn.Module]:
        return [self.embedding_layer] + list(self.h)

    def forward(self, x: PipeTransferData, ys: List[PipeCacheData]) -> PipeTransferData:
        layers = self.to_layers()
        assert len(ys) == len(layers), (len(ys), len(layers))
        raw_pp_input = x.pp_input
        for layer, y in zip(layers, ys):
            x = layer(x, y)  # This will set pp_output.
            x.pp_input = x.pp_output
        # Finally, pp_input is the input of this pipeline stage,
        # pp_output is the output of this pipeline stage.
        # In the first stage, pp_input is None.
        x.pp_input = raw_pp_input
        return x


class LanguageModelHead(nn.Linear):

    def forward(self, x: PipeTransferData, ys: List[PipeCacheData]) -> PipeTransferData:
        x.pp_output = nn.functional.linear(x.pp_input, self.weight, self.bias)
        return x


class FlashMQATForCausalLM(nn.Module):

    def __init__(
        self,
        config: FlashMQATConfig,
        dtype: Optional[torch.dtype] = None,
        device: Optional[Union[str, torch.device]] = None,
    ):
        super().__init__()
        self.config = config
        self.transformer = FlashMQATBase(config, dtype=dtype, device=device)
        self.lm_head = LanguageModelHead(
            config.hidden_dim,
            config.vocab_size,
            bias=False,
            device=device,
            dtype=dtype,
        )

    def to_layers(self) -> List[nn.Module]:
        return self.transformer.to_layers() + [self.lm_head]

    def forward(self, x: PipeTransferData, ys: List[PipeCacheData]) -> PipeTransferData:
        layers = self.to_layers()
        assert len(ys) == len(layers)
        raw_pp_input = x.pp_input
        for layer, y in zip(layers, ys):
            x = layer(x, y)  # This will set pp_output.
            x.pp_input = x.pp_output
        # Finally, pp_input is the input of this pipeline stage (maybe across several layers),
        # pp_output is the output of this pipeline stage.
        # In the first stage, pp_input is None.
        x.pp_input = raw_pp_input
        return x

    @classmethod
    def from_starcoder(
        cls,
        from_model: Optional[transformers.PreTrainedModel] = None,
        model_path: Optional[str] = None,
        dtype: Optional[torch.dtype] = None,
        device: Optional[Union[str, torch.device]] = None,
    ):
        if from_model is None:
            assert model_path is not None
            starcoder_config = transformers.AutoConfig.from_pretrained(os.path.join(
                model_path, "config.json"))
        else:
            starcoder_config = from_model.config
        config = FlashMQATConfig(
            n_layers=starcoder_config.n_layer,
            n_kv_heads=1,
            attn_pdrop=starcoder_config.attn_pdrop,
            embd_pdrop=starcoder_config.embd_pdrop,
            layer_norm_epsilon=starcoder_config.layer_norm_epsilon,
            hidden_dim=starcoder_config.n_embd,
            head_dim=starcoder_config.n_embd // starcoder_config.n_head,
            intermediate_dim=starcoder_config.n_inner,
            n_positions=starcoder_config.n_positions,
            resid_pdrop=starcoder_config.resid_pdrop,
            vocab_size=starcoder_config.vocab_size,
        )
        model = cls(config, dtype=dtype, device=device)

        if from_model is None:
            if os.path.exists(os.path.join(model_path, "pytorch_model.bin")):
                state_dict = torch.load(os.path.join(model_path, "pytorch_model.bin"))
            elif os.path.exists(os.path.join(model_path, "pytorch_model.bin.index.json")):
                with open(os.path.join(model_path, "pytorch_model.bin.index.json"), "r") as f:
                    weight_map = json.load(f)["weight_map"]
                state_dict = {}
                for filename in list(set(list(weight_map.values()))):
                    assert os.path.exists(os.path.join(model_path, filename))
                    state_dict.update(torch.load(os.path.join(model_path, filename)))
            else:
                logger.warning("No pytorch_model.bin or pytorch_model.bin.index.json found, "
                               "using huggingface model initialization. "
                               "This will probably cause (CPU) OOM.")
                state_dict = transformers.AutoModelForCausalLM.from_pretrained(model_path).state_dict()
        else:
            state_dict = from_model.state_dict()

        new_state_dict = {}
        replace_from = [
            ".wte",
            ".wpe",
            ".ln_1.",
            ".ln_2.",
            ".c_attn.weight",
            ".c_attn.bias",
            "transformer.ln_f.",
        ]
        replace_to = [
            ".embedding_layer.wte",
            ".embedding_layer.wpe",
            ".attn.c_attn.ln.",
            ".mlp.ln.",
            ".c_attn.linear.weight",
            ".c_attn.linear.bias",
            f"transformer.h.{config.n_layers - 1}.ln_f.",
        ]
        for k, v in state_dict.items():
            for rf, rt in zip(replace_from, replace_to):
                if rf in k:
                    k = k.replace(rf, rt)
            new_state_dict[k] = v
        model.load_state_dict(new_state_dict)
        return model

    @classmethod
    def from_gpt2(
        cls,
        from_model: Optional[transformers.PreTrainedModel] = None,
        model_path: Optional[str] = None,
        dtype: Optional[torch.dtype] = None,
        device: Optional[Union[str, torch.device]] = None,
    ):
        if from_model is None:
            assert model_path is not None
            gpt2config: transformers.GPT2Config = transformers.AutoConfig.from_pretrained(
                os.path.join(model_path, "config.json"))
            # GPT2 is not that large, so this will not cause OOM
            from_model = transformers.AutoModelForCausalLM.from_pretrained(model_path)
        else:
            gpt2config = from_model.config
        config = FlashMQATConfig(
            n_layers=gpt2config.n_layer,
            n_kv_heads=gpt2config.n_head,
            attn_pdrop=gpt2config.attn_pdrop,
            embd_pdrop=gpt2config.embd_pdrop,
            layer_norm_epsilon=gpt2config.layer_norm_epsilon,
            hidden_dim=gpt2config.n_embd,
            head_dim=gpt2config.n_embd // gpt2config.n_head,
            intermediate_dim=gpt2config.n_inner if gpt2config.n_inner is not None else 4 * gpt2config.n_embd,
            n_positions=gpt2config.n_positions,
            resid_pdrop=gpt2config.resid_pdrop,
            vocab_size=gpt2config.vocab_size,
            activation_function=gpt2config.activation_function,
            scale_attn_by_inverse_layer_idx=False,
            fixed_abs_position_ids=True,
        )
        model = cls(config, dtype=dtype, device=device)

        state_dict = from_model.state_dict()

        new_state_dict = {}
        replace_from = [
            "wte.weight",
            "wpe.weight",
            ".ln_1.",
            ".ln_2.",
            ".c_attn.weight",
            ".c_attn.bias",
            "ln_f.weight",
            "ln_f.bias",
        ]
        replace_to = [
            "embedding_layer.wte.weight",
            "embedding_layer.wpe.weight",
            ".attn.c_attn.ln.",
            ".mlp.ln.",
            ".c_attn.linear.weight",
            ".c_attn.linear.bias",
            f"h.{config.n_layers - 1}.ln_f.weight",
            f"h.{config.n_layers - 1}.ln_f.bias",
        ]
        for k, v in state_dict.items():
            for rf, rt in zip(replace_from, replace_to):
                if rf in k:
                    k = k.replace(rf, rt)
            if k.endswith(".attn.bias"):
                continue
            if k.endswith(".linear.weight") or k.endswith("proj.weight") or k.endswith("fc.weight"):
                v = v.transpose(0, 1)
            new_state_dict[k] = v
        model.load_state_dict(new_state_dict)
        return model

    @classmethod
    def from_llama(
        cls,
        from_model: Optional[transformers.PreTrainedModel] = None,
        model_path: Optional[str] = None,
        dtype: Optional[torch.dtype] = None,
        device: Optional[Union[str, torch.device]] = None,
    ):
        if from_model is None:
            assert model_path is not None
            hf_config = transformers.LlamaConfig.from_pretrained(os.path.join(model_path, "config.json"))
        else:
            hf_config = from_model.config
        config = FlashMQATConfig(
            n_layers=hf_config.num_hidden_layers,
            n_kv_heads=hf_config.num_key_value_heads,
            hidden_dim=hf_config.hidden_size,
            head_dim=hf_config.hidden_size // hf_config.num_attention_heads,
            intermediate_dim=hf_config.intermediate_size,
            vocab_size=hf_config.vocab_size,
            n_positions=hf_config.max_position_embeddings,
            embd_pdrop=0.0,
            attn_pdrop=hf_config.attention_dropout if hasattr(hf_config, "attention_dropout") else 0.1,
            layer_norm_epsilon=hf_config.rms_norm_eps,
            activation_function=hf_config.hidden_act,
            use_attention_bias=hf_config.attention_bias,
            scale_attn_by_inverse_layer_idx=False,
            layer_norm_type="rms",
            mlp_type="llama",
            apply_rotary=True,
            rotary_base=hf_config.rope_theta,
            rotary_interleaved=False,
            rotary_scaling=None if hf_config.rope_scaling is None else hf_config.rope_scaling["factor"],
            rotary_scaling_type=None if hf_config.rope_scaling is None else hf_config.rope_scaling["type"],
        )
        model = cls(config, dtype=dtype, device=device)

        if from_model is None:
            if os.path.exists(os.path.join(model_path, "pytorch_model.bin")):
                state_dict = torch.load(os.path.join(model_path, "pytorch_model.bin"))
            elif os.path.exists(os.path.join(model_path, "pytorch_model.bin.index.json")):
                with open(os.path.join(model_path, "pytorch_model.bin.index.json"), "r") as f:
                    weight_map = json.load(f)["weight_map"]
                state_dict = {}
                for filename in list(set(list(weight_map.values()))):
                    assert os.path.exists(os.path.join(model_path, filename))
                    state_dict.update(torch.load(os.path.join(model_path, filename)))
            else:
                logger.warning("No pytorch_model.bin or pytorch_model.bin.index.json found, "
                               "using huggingface model initialization. "
                               "This will probably cause (CPU) OOM.")
                state_dict = transformers.AutoModelForCausalLM.from_pretrained(model_path).state_dict()
        else:
            state_dict = from_model.state_dict()

        # merge k_proj, o_proj, q_proj into a single layer
        for i in range(config.n_layers):
            q_proj_w = state_dict[f"model.layers.{i}.self_attn.q_proj.weight"]
            k_proj_w = state_dict[f"model.layers.{i}.self_attn.k_proj.weight"]
            v_proj_w = state_dict[f"model.layers.{i}.self_attn.v_proj.weight"]
            w = torch.cat([q_proj_w, k_proj_w, v_proj_w], dim=0)
            state_dict[f"model.layers.{i}.attn.c_attn.linear.weight"] = w
            state_dict.pop(f"model.layers.{i}.self_attn.q_proj.weight")
            state_dict.pop(f"model.layers.{i}.self_attn.k_proj.weight")
            state_dict.pop(f"model.layers.{i}.self_attn.v_proj.weight")

        replace_pairs = [
            ("model.", "transformer."),
            (".embed_tokens.", ".embedding_layer.wte."),
            (".layers.", ".h."),
            (".self_attn.", ".attn."),
            (".post_attention_layernorm.", ".mlp.ln."),
            (".input_layernorm.", ".attn.c_attn.ln."),
            ("attn.o_proj.", "attn.c_proj."),
            (f".norm.", f".h.{config.n_layers - 1}.ln_f."),
        ]
        for k1, k2 in replace_pairs:
            new_state_dict = {}
            for k, v in state_dict.items():
                if k1 in k:
                    k = k.replace(k1, k2)
                new_state_dict[k] = v
            state_dict = new_state_dict
        model.load_state_dict(new_state_dict, strict=False)
        return model

    @classmethod
    def from_pretrained(
        cls,
        model_path: str,
        dtype: Optional[torch.dtype] = None,
        device: Optional[Union[str, torch.device]] = None,
    ):
        with open(os.path.join(model_path, "config.json"), "r") as f:
            config = FlashMQATConfig(**json.load(f))
        state_dict = torch.load(os.path.join(model_path, "pytorch_model.bin"))
        model = cls(config, dtype, device)
        model.load_state_dict(state_dict)
        return model


class HuggingfaceLikeFlashMQATForCausalLM(nn.Module):
    """__call__ on this model will return a huggingface-like output."""

    def __init__(self, net: FlashMQATForCausalLM):
        super().__init__()
        self.net = net

    @property
    def config(self):
        return self.net.config

    def gradient_checkpointing_enable(self):
        for l in self.net.transformer.h[1:]:
            # skip the first layer to enable lora together with grad checkpointing
            l: FlashMQATBlock
            l.gradient_checkpointing_enable()

    def forward(
        self,
        input_ids: Optional[torch.Tensor] = None,
        attention_mask: Optional[torch.Tensor] = None,
        packed_input_ids: Optional[torch.Tensor] = None,
        cu_seqlens: Optional[torch.Tensor] = None,
        max_seqlen: Optional[int] = None,
    ) -> DuckModelOutput:
        assert (packed_input_ids is None) == (cu_seqlens is None) == (max_seqlen is None)
        build_packed = False
        if packed_input_ids is None and attention_mask is not None:
            batch_size, seqlen = input_ids.shape
            packed_input_ids, indices, cu_seqlens, max_seqlen = unpad_input(input_ids, attention_mask)
            build_packed = True
        if packed_input_ids is not None:
            x = PipeTransferData(cu_seqlens=cu_seqlens, max_seqlen=max_seqlen)
            ys = [PipeCacheData(input_ids=packed_input_ids)
                  ] + [PipeCacheData() for _ in range(self.config.n_layers + 1)]
        else:
            x = PipeTransferData()
            ys = [PipeCacheData(input_ids=input_ids)
                  ] + [PipeCacheData() for _ in range(self.config.n_layers + 1)]
        logits = self.net(x, ys).pp_output
        if build_packed:
            logits = pad_input(logits, indices, batch_size, seqlen)
        return DuckModelOutput(logits=logits)

    def generate(
        self,
        tokenizer: transformers.PreTrainedTokenizerFast,
        input_ids: torch.Tensor,
        attention_mask: Optional[torch.Tensor] = None,
        k_caches: Optional[List[torch.Tensor]] = None,
        v_caches: Optional[List[torch.Tensor]] = None,
        cache_seqlens: Optional[torch.Tensor] = None,
        gconfig: GenerationConfig = dataclasses.field(default_factory=GenerationConfig),
    ) -> DuckGenerationOutput:
        seq, scores, mask, _, _ = generate(
            self.net,
            tokenizer,
            input_ids,
            attention_mask,
            k_caches,
            v_caches,
            cache_seqlens,
            gconfig,
        )
        return DuckGenerationOutput(seq, scores, mask)

    @classmethod
    def from_starcoder(
        cls,
        from_model: Optional[transformers.PreTrainedModel] = None,
        model_path: Optional[str] = None,
        dtype: Optional[torch.dtype] = None,
        device: Optional[Union[str, torch.device]] = None,
    ):
        return cls(FlashMQATForCausalLM.from_starcoder(from_model, model_path, dtype, device))

    @classmethod
    def from_gpt2(
        cls,
        from_model: Optional[transformers.PreTrainedModel] = None,
        model_path: Optional[str] = None,
        dtype: Optional[torch.dtype] = None,
        device: Optional[Union[str, torch.device]] = None,
    ):
        return cls(FlashMQATForCausalLM.from_gpt2(from_model, model_path, dtype, device))

    @classmethod
    def from_llama(
        cls,
        from_model: Optional[transformers.PreTrainedModel] = None,
        model_path: Optional[str] = None,
        dtype: Optional[torch.dtype] = None,
        device: Optional[Union[str, torch.device]] = None,
    ):
        return cls(FlashMQATForCausalLM.from_llama(from_model, model_path, dtype, device))

    @classmethod
    def from_pretrained(
        cls,
        model_path: str,
        dtype: Optional[torch.dtype] = None,
        device: Optional[Union[str, torch.device]] = None,
    ):
        with open(os.path.join(model_path, "config.json"), "r") as f:
            config = FlashMQATConfig(**json.load(f))
        state_dict = torch.load(os.path.join(model_path, "pytorch_model.bin"))
        net = FlashMQATForCausalLM(config, dtype, device)
        model = cls(net)
        model.load_state_dict(state_dict)
        return model


def make_flash_mqat_clm_hf(
    name: str,
    device: torch.device,
    model_path: str,
    dtype: Optional[torch.dtype] = None,
    from_type: str = "starcoder",
    tokenizer_path: Optional[str] = None,
):
    if from_type == "self":
        module = HuggingfaceLikeFlashMQATForCausalLM.from_pretrained(model_path=model_path,
                                                                     dtype=dtype,
                                                                     device=device)
        if tokenizer_path is None:
            raise ValueError("tokenizer_path must be provided when from_type is 'self'.")
        tokenizer = api.huggingface.load_hf_tokenizer(tokenizer_path)
    else:
        module = getattr(HuggingfaceLikeFlashMQATForCausalLM, f"from_{from_type}")(model_path=model_path,
                                                                                   dtype=dtype,
                                                                                   device=device)
        tokenizer = api.huggingface.load_hf_tokenizer(model_path)
    return api.model.Model(name, module, tokenizer, device)


api.model.register_model("flash_mqat_clm_hf", make_flash_mqat_clm_hf)


class DeepSpeedChatLikeFlashMQATCriticModel(nn.Module):

    def __init__(self, net: FlashMQATBase, output_scaling: float = 1.0, output_bias: float = 0.0):
        super().__init__()
        self.net = net
        self.head = nn.Linear(net.config.hidden_dim,
                              1,
                              bias=False,
                              dtype=self.net.dtype,
                              device=self.net.device)
        self.output_scaling = output_scaling
        self.output_bias = output_bias

    @property
    def config(self):
        return self.net.config

    def gradient_checkpointing_enable(self):
        for l in self.net.h[1:]:
            l: FlashMQATBlock
            l.gradient_checkpointing_enable()

    def forward(
        self,
        input_ids: Optional[torch.Tensor] = None,
        attention_mask: Optional[torch.Tensor] = None,
        packed_input_ids: Optional[torch.Tensor] = None,
        cu_seqlens: Optional[torch.Tensor] = None,
        max_seqlen: Optional[int] = None,
    ) -> DuckModelOutput:
        assert (packed_input_ids is None) == (cu_seqlens is None) == (max_seqlen is None)
        build_packed = False
        if packed_input_ids is None and attention_mask is not None:
            build_packed = True
            packed_input_ids, indices, cu_seqlens, max_seqlen = unpad_input(input_ids, attention_mask)
            batch_size, seqlen = input_ids
        if packed_input_ids is not None:
            x = PipeTransferData(cu_seqlens=cu_seqlens, max_seqlen=max_seqlen)
            ys = [PipeCacheData(input_ids=packed_input_ids)
                  ] + [PipeCacheData() for _ in range(self.config.n_layers)]
        else:
            x = PipeTransferData()
            ys = [PipeCacheData(input_ids=input_ids)] + [PipeCacheData() for _ in range(self.config.n_layers)]
        hidden_states = self.net(x, ys).pp_output
        if build_packed:
            hidden_states = pad_input(hidden_states, indices, batch_size, seqlen)
        return (self.head(hidden_states).squeeze() - self.output_bias) * self.output_scaling

    @classmethod
    def from_starcoder(
        cls,
        model_path: Optional[str] = None,
        dtype: Optional[torch.dtype] = None,
        device: Optional[Union[str, torch.device]] = None,
        v_head_path: Optional[str] = None,
        output_scaling: float = 1.0,
        output_bias: float = 0.0,
    ):
        from_model = HuggingfaceLikeFlashMQATForCausalLM.from_starcoder(model_path=model_path,
                                                                        dtype=dtype,
                                                                        device=device)
        model = cls(from_model.net.transformer, output_bias=output_bias, output_scaling=output_scaling)
        if v_head_path is not None:
            model.head.load_state_dict(torch.load(v_head_path))
        return model

    @classmethod
    def from_gpt2(
        cls,
        model_path: Optional[str] = None,
        dtype: Optional[torch.dtype] = None,
        device: Optional[Union[str, torch.device]] = None,
        v_head_path: Optional[str] = None,
        output_scaling: float = 1.0,
        output_bias: float = 0.0,
    ):
        from_model = HuggingfaceLikeFlashMQATForCausalLM.from_gpt2(model_path=model_path,
                                                                   dtype=dtype,
                                                                   device=device)
        model = cls(from_model.net.transformer, output_bias=output_bias, output_scaling=output_scaling)
        if v_head_path is not None:
            model.head.load_state_dict(torch.load(v_head_path))
        return model

    @classmethod
    def from_llama(
        cls,
        model_path: Optional[str] = None,
        dtype: Optional[torch.dtype] = None,
        device: Optional[Union[str, torch.device]] = None,
        v_head_path: Optional[str] = None,
        output_scaling: float = 1.0,
        output_bias: float = 0.0,
    ):
        from_model = HuggingfaceLikeFlashMQATForCausalLM.from_llama(model_path=model_path,
                                                                    dtype=dtype,
                                                                    device=device)
        model = cls(from_model.net.transformer, output_bias=output_bias, output_scaling=output_scaling)
        if v_head_path is not None:
            model.head.load_state_dict(torch.load(v_head_path))
        return model

    @classmethod
    def from_sft_model(
        cls,
        from_model: Optional[HuggingfaceLikeFlashMQATForCausalLM] = None,
        model_path: Optional[str] = None,
        dtype: Optional[torch.dtype] = None,
        device: Optional[Union[str, torch.device]] = None,
        output_scaling: float = 1.0,
        output_bias: float = 0.0,
    ):
        if from_model is None:
            from_model = HuggingfaceLikeFlashMQATForCausalLM.from_pretrained(model_path, dtype, device)
        model = cls(from_model.net.transformer, output_bias=output_bias, output_scaling=output_scaling)
        return model

    @classmethod
    def from_pretrained(
        cls,
        model_path: str,
        dtype: Optional[torch.dtype] = None,
        device: Optional[Union[str, torch.device]] = None,
        output_scaling: float = 1.0,
        output_bias: float = 0.0,
    ):
        with open(os.path.join(model_path, "config.json"), "r") as f:
            config = FlashMQATConfig(**json.load(f))
        state_dict = torch.load(os.path.join(model_path, "pytorch_model.bin"))
        net = FlashMQATBase(config, dtype, device)
        model = cls(net, output_bias=output_bias, output_scaling=output_scaling)
        model.load_state_dict(state_dict)
        return model


def make_flash_mqat_critic(
    name: str,
    device: torch.device,
    model_path: str,
    dtype: Optional[torch.dtype] = None,
    from_type: str = "sft",
    tokenizer_path: Optional[str] = None,
    v_head_path: Optional[str] = None,
    output_scaling: float = 1.0,
    output_bias: float = 0.0,
):
    if tokenizer_path is None:
        tokenizer_path = model_path
    if from_type == "sft":
        module = DeepSpeedChatLikeFlashMQATCriticModel.from_sft_model(
            model_path=model_path,
            dtype=dtype,
            device=device,
            output_scaling=output_scaling,
            output_bias=output_bias,
        )
    elif from_type == "self":
        module = DeepSpeedChatLikeFlashMQATCriticModel.from_pretrained(
            model_path=model_path,
            dtype=dtype,
            device=device,
            output_scaling=output_scaling,
            output_bias=output_bias,
        )
    else:
        module = getattr(DeepSpeedChatLikeFlashMQATCriticModel, f"from_{from_type}")(
            model_path=model_path,
            dtype=dtype,
            device=device,
            v_head_path=v_head_path,
            output_scaling=output_scaling,
            output_bias=output_bias,
        )
    tokenizer = api.huggingface.load_hf_tokenizer(tokenizer_path)
    return api.model.Model(name, module, tokenizer, device)


api.model.register_model("flash_mqat_critic", make_flash_mqat_critic)


def genstep(
    next_token_logits: torch.Tensor,
    tokenizer: transformers.PreTrainedTokenizerFast,
    unfinished_sequences: torch.Tensor,
    generated_idx: Union[torch.IntTensor, int],
    gconfig: GenerationConfig,
) -> Tuple[torch.Tensor, torch.Tensor, Optional[torch.Tensor], bool, torch.Tensor]:
    """Advance generation by one step given logits.

    Args:
        next_token_logits (torch.Tensor): Shape [bs, vocab_size].
        tokenizer (transformers.PreTrainedTokenizerFast): .
        unfinished_sequences (torch.Tensor): Bool tensor indicator of whether a sequence is finished.
            Shape [bs].
        generated_idx (int): The token index to be generated.
        gconfig (GenerationConfig): .

    Returns:
        Tuple[torch.Tensor, torch.Tensor, torch.Tensor, bool, torch.Tensor]:
        A tuple of
            next_tokens: Shape [bs].
            logprob: The log probability of selected tokens. May be re-normalized
                according to the mask machanism. Shape [bs].
            logits_mask: The mask of logits. Shape [bs, vocab_size].
            terminate: Whether the generation should be terminated.
            unfinished_sequences: Bool tensor indicator of whether a sequence is finished.
                Shape [bs].
    """

    next_token_logits = next_token_logits.float()
    if isinstance(generated_idx, int):
        if generated_idx < gconfig.min_new_tokens:
            next_token_logits = mask_eos_token(next_token_logits, eos_token_id=tokenizer.eos_token_id)
    else:
        assert isinstance(generated_idx, torch.Tensor)
        if (generated_idx < gconfig.min_new_tokens).any():
            _batch_indices = (generated_idx < gconfig.min_new_tokens).unsqueeze(1)
            _vocab_indices = _batch_indices.new_zeros((1, next_token_logits.shape[1]))
            if tokenizer.eos_token_id is not None:
                _vocab_indices[:, tokenizer.eos_token_id] = 1
            next_token_logits.masked_fill_(_batch_indices * _vocab_indices,
                                           torch.finfo(next_token_logits.dtype).min)

    if not gconfig.greedy:
        next_token_logits /= gconfig.temperature
        next_token_logits = top_k_top_p_logits(
            next_token_logits,
            top_k=gconfig.top_k,
            top_p=gconfig.top_p,
            inplace=True,
            ordered=False,
        )

    distrb = torch.distributions.Categorical(logits=next_token_logits)
    next_tokens = distrb.mode if gconfig.greedy else distrb.sample()
    logprob = distrb.log_prob(next_tokens)

    if tokenizer.eos_token_id is not None:
        if tokenizer.pad_token_id is None:
            raise ValueError("If `eos_token_id` is defined, make sure that `pad_token_id` is defined.")
        next_tokens = next_tokens * unfinished_sequences + tokenizer.pad_token_id * (1 - unfinished_sequences)
    unfinished_sequences = next_tokens.ne(tokenizer.eos_token_id).long() * unfinished_sequences

    # terminate check
    if isinstance(generated_idx, int):
        terminate = (generated_idx >= gconfig.max_new_tokens - 1) or (unfinished_sequences.max() == 0)
    else:
        unfinished_sequences.logical_and_(generated_idx < gconfig.max_new_tokens - 1)
        terminate = unfinished_sequences.max() == 0

    logits_mask = next_token_logits != torch.finfo(next_token_logits.dtype).min
    if logits_mask.all():
        logits_mask = None

    return next_tokens, logprob, logits_mask, terminate, unfinished_sequences


@torch.no_grad()
def generate(
    model: FlashMQATForCausalLM,
    tokenizer: transformers.PreTrainedTokenizerFast,
    input_ids: torch.Tensor,
    attention_mask: Optional[torch.Tensor] = None,
    k_caches: Optional[List[torch.Tensor]] = None,
    v_caches: Optional[List[torch.Tensor]] = None,
    cache_seqlens: Optional[torch.Tensor] = None,
    gconfig: GenerationConfig = dataclasses.field(default_factory=GenerationConfig),
) -> Tuple[torch.Tensor, torch.Tensor, torch.Tensor, List[PipeCacheData], Optional[torch.Tensor]]:
    """Generete a sequence with a FlashMQAT.

    Args:
        model (FlashMQATForCausalLM): .
        tokenizer (transformers.PreTrainedTokenizerFast): .
        input_ids (torch.Tensor): Prompts, may be padded. Shape [bs, seqlen].
        attention_mask (Optional[torch.Tensor], optional): The same as huggingface.
            Shape [bs, seqlen]. If None, generate attention mask according to
            pad_token_id and eos_token_id. Defaults to None.
        k_caches (Optional[List[torch.Tensor]], optional): List of k_caches.
            Length equals to the number of transformer layers.
            Each tensor in the list has shape [bs, max_seqlen, #kv, head_dim].
            Used for resuming a previous generation state.
            If None, generate from scratch. Defaults to None.
        v_caches (Optional[List[torch.Tensor]], optional): List of v_caches.
            Length equals to the number of transformer layers.
            Each tensor in the list has shape [bs, max_seqlen, #kv, head_dim].
            Used for resuming a previous generation state.
            If None, generate from scratch. Defaults to None.
        cache_seqlens (Optional[torch.Tensor], optional): Shape [bs].
            Used for resuming a previous generation state. Defaults to None.
        gconfig (GenerationConfig, optional): .

    Returns:
        Tuple[torch.Tensor, torch.Tensor, torch.Tensor, List[PipeCacheData]]:
        The tuple of
            gen_tokens: Generated tokens. Shape [bs * num_samples, #new_tokens].
            log_probs: Log probabilities of generated tokens. Shape [bs * num_samples, #new_tokens].
            mask: The mask of logits. None if no mask otherwise a tensor of
                shape [bs * num_samples, #new_tokens, vocab_size].
                1 if the logits is valid else 0, e.g., should be used as
                `logits.masked_fill_(mask.logical_not(), -1e10)`.
            ys: List of PipeCacheData. Length equals to the number of transformer layers.
                Can be saved for continuing generation.
            prompt_logits: Output logits of prompts. None if k/v caches are passed in.
                Shape [#tot_prompt_tokens * num_samples].
    """
    if attention_mask is None:
        attention_mask = torch.ones_like(input_ids)
    if (k_caches is None) != (v_caches is None) or (k_caches is None) != (cache_seqlens is None):
        raise ValueError("k_cache, v_cache, cache_seqlens must be all None or all not None")
    if gconfig.num_samples > 1 and k_caches is None:
        input_ids = input_ids.unsqueeze(1).repeat(1, gconfig.num_samples, 1).flatten(end_dim=1)
        attention_mask = attention_mask.unsqueeze(1).repeat(1, gconfig.num_samples, 1).flatten(end_dim=1)
    elif k_caches is not None:
        for k_cache, v_cache in zip(k_caches, v_caches):
            assert (k_cache.shape[0] == v_cache.shape[0] == input_ids.shape[0] == attention_mask.shape[0] ==
                    cache_seqlens.shape[0])

    device = input_ids.device
    mconfig: FlashMQATConfig = model.config
    bs, prompt_padded_len = input_ids.shape[:2]

    terminate = False
    generated_idx = 0
    unfinished_sequences = torch.ones(bs, dtype=torch.long, device=device)

    gen_token_ph = []
    gen_logprob_ph = []
    gen_logits_mask_ph = []

    prompt_logits = None
    # Prepare inputs for generation iterations
    if k_caches is None:
        # Generate from scratch.
        # Input_ids may have different lengths, we should first pack them into a large batch
        # to use varlen flash attention, then record kv caches for the following inferences.
        packed_input_ids, _, cu_seqlens, max_seq_len = unpad_input(input_ids, attention_mask)
        input_lens = cu_seqlens[1:] - cu_seqlens[:-1]

<<<<<<< HEAD
        x = PipeTransferData(cu_seqlens=cu_seqlens, max_seqlen=max_seq_len, store_kv_cache=True)
=======
        x = PipeTransferData(cu_seqlens=cu_seqlens, max_seqlen=max_seq_len, store_kvcache=torch.tensor(1))
>>>>>>> 8cad5211
        # one embedding layer, n_layers transformer block, one output layer
        ys = [PipeCacheData(input_ids=packed_input_ids)
              ] + [PipeCacheData() for _ in range(mconfig.n_layers + 1)]
        # Model forward will set k/v cache in PipeCacheData.
        prompt_logits = model(x, ys).pp_output
        logits = prompt_logits[cu_seqlens[1:] - 1]
        cache_seqlens = input_lens
        for y in ys[1:-1]:
            assert y.k_cache is not None and y.v_cache is not None and y.cache_seqlens is not None
            kvcache_seqlen = max(max_seq_len + gconfig.max_new_tokens,
                                 mconfig.hidden_dim // mconfig.head_dim + 10)
            # fix of a flash attention bug
            k_cache = torch.zeros((bs, kvcache_seqlen, *y.k_cache.shape[1:]),
                                  dtype=y.k_cache.dtype,
                                  device=device)
            v_cache = torch.zeros((bs, kvcache_seqlen, *y.v_cache.shape[1:]),
                                  dtype=y.v_cache.dtype,
                                  device=device)
            for i in range(bs):
                k_cache[i, :input_lens[i]] = y.k_cache[cu_seqlens[i]:cu_seqlens[i + 1]]
                v_cache[i, :input_lens[i]] = y.v_cache[cu_seqlens[i]:cu_seqlens[i + 1]]
            y.k_cache = k_cache
            y.v_cache = v_cache
            y.cache_seqlens = cache_seqlens
        x = PipeTransferData(store_kvcache=torch.tensor(1))
        ys[0].cache_seqlens = cache_seqlens
        # Next, we will generate the next token after prompts.
        # cache_seqlens is exactly the lengths of prompts.
        next_tokens, logprob, logits_mask, terminate, unfinished_sequences = genstep(
            logits, tokenizer, unfinished_sequences, generated_idx, gconfig)
        gen_token_ph.append(next_tokens)
        gen_logprob_ph.append(logprob)
        gen_logits_mask_ph.append(logits_mask)
        generated_idx += 1
    else:
        # Resume from a previous generation state.
        if prompt_padded_len != 1:
            raise ValueError("prompt_padded_len must be 1 when resuming from a previous generation state.")
        max_seq_len = gconfig.max_new_tokens + int(max(cache_seqlens)) + 1
        for i in range(len(k_caches)):
            pad = (0, 0, 0, 0, 0, max_seq_len - k_caches[i].shape[1])
            if k_caches[i].shape[1] < max_seq_len:
                k_caches[i] = nn.functional.pad(k_caches[i], pad)
            if v_caches[i].shape[1] < max_seq_len:
                v_caches[i] = nn.functional.pad(v_caches[i], pad)
        x = PipeTransferData(store_kvcache=torch.tensor(1))
        ys = [PipeCacheData(cache_seqlens=cache_seqlens)] + [
            PipeCacheData(k_cache=k, v_cache=v, cache_seqlens=cache_seqlens)
            for k, v in zip(k_caches, v_caches)
        ] + [PipeCacheData()]
        next_tokens = input_ids[:, -1]

    # The main loop.
    while not terminate:
        # the next round of inference
        ys[0].input_ids = next_tokens.unsqueeze(-1)  # [bs, 1], seqlen=1
        ys[0].position_ids = None
        # K/v cache will be changed in-place with flash attention.
        logits = model(x, ys).pp_output.squeeze(dim=1)
        cache_seqlens += 1  # The global handle. This will increase all handles in ys by 1.

        next_tokens, logprob, logits_mask, terminate, unfinished_sequences = genstep(
            logits, tokenizer, unfinished_sequences, generated_idx, gconfig)
        gen_token_ph.append(next_tokens)
        gen_logprob_ph.append(logprob)
        gen_logits_mask_ph.append(logits_mask)
        generated_idx += 1

    gen_tokens = torch.stack(gen_token_ph, -1)
    log_probs = torch.stack(gen_logprob_ph, -1)
    if all([m is None for m in gen_logits_mask_ph]):
        logits_mask = None
    else:
        mm = next(m for m in gen_logits_mask_ph if m is not None)
        gen_logits_mask_ph = [torch.ones_like(mm) if m is None else m for m in gen_logits_mask_ph]
        logits_mask = torch.stack(gen_logits_mask_ph, -2)

    return gen_tokens, log_probs, logits_mask, ys[1:-1], prompt_logits


@torch.no_grad()
def vanilla_packed_generate(
    model: FlashMQATForCausalLM,
    tokenizer: transformers.PreTrainedTokenizerFast,
    input_ids: torch.Tensor,
    attention_mask: Optional[torch.Tensor] = None,
    gconfig: GenerationConfig = dataclasses.field(default_factory=GenerationConfig),
) -> Tuple[torch.Tensor, torch.Tensor, torch.Tensor]:
    """Only used for debugging."""
    mconfig: FlashMQATConfig = model.config

    terminate = False
    generated_idx = 0
    unfinished_sequences = torch.ones(input_ids.shape[0], dtype=torch.long, device=input_ids.device)

    gen_token_ph = []
    gen_logprob_ph = []
    gen_logits_mask_ph = []

    # The main loop.
    while not terminate:
        packed_input_ids, _, cu_seqlens, max_seq_len = unpad_input(input_ids, attention_mask)
        x = PipeTransferData(cu_seqlens=cu_seqlens, max_seqlen=max_seq_len)
        # one embedding layer, n_layers transformer block, one output layer
        ys = [PipeCacheData(input_ids=packed_input_ids)
              ] + [PipeCacheData() for _ in range(mconfig.n_layers + 1)]
        # Model forward will set k/v cache in PipeCacheData.
        logits = model(x, ys).pp_output
        logits = logits[cu_seqlens[1:] - 1]
        # Next, we will generate the next token after prompts.
        # cache_seqlens is exactly the lengths of prompts.
        next_tokens, logprob, logits_mask, terminate, unfinished_sequences = genstep(
            logits, tokenizer, unfinished_sequences, generated_idx, gconfig)
        gen_token_ph.append(next_tokens)
        gen_logprob_ph.append(logprob)
        gen_logits_mask_ph.append(logits_mask)
        generated_idx += 1

        input_ids = torch.cat([input_ids, next_tokens.unsqueeze(-1)], 1)
        am = torch.logical_and(
            next_tokens.unsqueeze(-1).not_equal(tokenizer.eos_token_id),
            next_tokens.unsqueeze(-1).not_equal(tokenizer.pad_token_id),
        )
        attention_mask = torch.cat([attention_mask, am], 1)

    gen_tokens = torch.stack(gen_token_ph, -1)
    log_probs = torch.stack(gen_logprob_ph, -1)
    if all([m is None for m in gen_logits_mask_ph]):
        logits_mask = None
    else:
        mm = next(m for m in gen_logits_mask_ph if m is not None)
        gen_logits_mask_ph = [torch.ones_like(mm) if m is None else m for m in gen_logits_mask_ph]
        logits_mask = torch.stack(gen_logits_mask_ph, -2)

    return gen_tokens, log_probs, logits_mask


@torch.no_grad()
def vanilla_cpu_generate(
    model: FlashMQATForCausalLM,
    tokenizer: transformers.PreTrainedTokenizerFast,
    input_ids: torch.Tensor,
    attention_mask: Optional[torch.Tensor] = None,
    gconfig: GenerationConfig = dataclasses.field(default_factory=GenerationConfig),
) -> Tuple[torch.Tensor, torch.Tensor, torch.Tensor]:
    """Only used for debugging."""
    mconfig: FlashMQATConfig = model.config
    assert str(input_ids.device) == "cpu"

    terminate = False
    generated_idx = 0
    unfinished_sequences = torch.ones(input_ids.shape[0], dtype=torch.long, device=input_ids.device)

    gen_token_ph = []
    gen_logprob_ph = []
    gen_logits_mask_ph = []

    # The main loop.
    while not terminate:
        x = PipeTransferData(attention_mask=attention_mask)
        # one embedding layer, n_layers transformer block, one output layer
        ys = [PipeCacheData(input_ids=input_ids)] + [PipeCacheData() for _ in range(mconfig.n_layers + 1)]
        # Model forward will set k/v cache in PipeCacheData.
        logits = model(x, ys).pp_output[:, -1, :]
        # Next, we will generate the next token after prompts.
        # cache_seqlens is exactly the lengths of prompts.
        next_tokens, logprob, logits_mask, terminate, unfinished_sequences = genstep(
            logits, tokenizer, unfinished_sequences, generated_idx, gconfig)
        gen_token_ph.append(next_tokens)
        gen_logprob_ph.append(logprob)
        gen_logits_mask_ph.append(logits_mask)
        generated_idx += 1

        input_ids = torch.cat([input_ids, next_tokens.unsqueeze(-1)], 1)
        am = torch.logical_and(
            next_tokens.unsqueeze(-1).not_equal(tokenizer.eos_token_id),
            next_tokens.unsqueeze(-1).not_equal(tokenizer.pad_token_id),
        )
        attention_mask = torch.cat([attention_mask, am], 1)

    gen_tokens = torch.stack(gen_token_ph, -1)
    log_probs = torch.stack(gen_logprob_ph, -1)
    if all([m is None for m in gen_logits_mask_ph]):
        logits_mask = None
    else:
        mm = next(m for m in gen_logits_mask_ph if m is not None)
        gen_logits_mask_ph = [torch.ones_like(mm) if m is None else m for m in gen_logits_mask_ph]
        logits_mask = torch.stack(gen_logits_mask_ph, -2)

    return gen_tokens, log_probs, logits_mask


def _get_unpad_data(attention_mask):
    seqlens_in_batch = attention_mask.sum(dim=-1, dtype=torch.int32)
    indices = torch.nonzero(attention_mask.flatten(), as_tuple=False).flatten()
    max_seqlen_in_batch = seqlens_in_batch.max().item()
    cu_seqlens = F.pad(torch.cumsum(seqlens_in_batch, dim=0, dtype=torch.torch.int32), (1, 0))
    return (
        indices,
        cu_seqlens,
        max_seqlen_in_batch,
    )


class InflightBatchingGenerator:

    def __init__(
        self,
        inqueue: queue.Queue,
        outqueue: queue.Queue,
        model: FlashMQATForCausalLM,
        tokenizer: transformers.PreTrainedTokenizerFast,
        gconfig: GenerationConfig,
        batch_size: int,
        max_prompt_len: int,
    ):
        self.inqueue = inqueue
        self.outqueue = outqueue

        self.model = model
        self.mconfig = mconfig = model.config
        self.tokenizer = tokenizer

        self.gconfig = gconfig
        self.batch_size = batch_size
        self.max_prompt_len = max_prompt_len

        kvcache_seqlen = max(max_prompt_len + gconfig.max_new_tokens,
                             mconfig.hidden_dim // mconfig.head_dim + 10)
        _p = next(self.model.parameters())
        dtype, device = _p.dtype, _p.device

        # Cache
        self.k_caches = [
            torch.zeros(
                (
                    batch_size,
                    kvcache_seqlen,
                    mconfig.n_kv_heads,
                    mconfig.head_dim,
                ),
                dtype=dtype,
                device=device,
            ) for _ in range(self.mconfig.n_layers)
        ]
        self.v_caches = [
            torch.zeros(
                (
                    batch_size,
                    kvcache_seqlen,
                    mconfig.n_kv_heads,
                    mconfig.head_dim,
                ),
                dtype=dtype,
                device=device,
            ) for _ in range(self.mconfig.n_layers)
        ]
        self.cache_seqlens = torch.zeros((batch_size,), dtype=torch.int32, device=device)

        # Input buffers
        self.input_buf = torch.zeros((batch_size, max_prompt_len), dtype=torch.long, device=device)
        self.input_buf_lens = torch.zeros((batch_size,), dtype=torch.int32, device=device)

        # Save prompts for output
        self.prompt_tokens = [None for _ in range(batch_size)]

        # Generation state
        self.generate_idx = torch.zeros((batch_size,), dtype=torch.int32, device=device)
        self.unfinished_sequences = torch.zeros((batch_size,), dtype=torch.float32, device=device)

        self.ys = ([PipeCacheData(cache_seqlens=self.cache_seqlens,)] + [
            PipeCacheData(k_cache=k, v_cache=v, cache_seqlens=self.cache_seqlens)
            for k, v in zip(self.k_caches, self.v_caches)
        ] + [PipeCacheData()])

        # output buffers
        self.output_tokens_buf = [[] for _ in range(batch_size)]
        self.output_logprob_buf = [[] for _ in range(batch_size)]
        self.output_logits_mask = [[] for _ in range(batch_size)]

    def _get_non_eos_logits(self) -> torch.FloatTensor:
        self.ys[0].position_ids = None
        self.ys[0].input_ids = self.input_buf[:, :1]
        logits = self.model(PipeTransferData(), self.ys).pp_output.squeeze(dim=1)

        self.cache_seqlens += 1
        return logits.float()

    def _get_inflight_logits(self) -> torch.FloatTensor:
        finished_sequences = self.unfinished_sequences.logical_not()
        assert finished_sequences.any()

        finish_indices = finished_sequences.nonzero().squeeze(-1).tolist()

        # pop out finished sequences and clear corresponding buffers
        for i in finish_indices:
            prompt_tokens = self.prompt_tokens[i]

            # Used to skip the first call.
            if prompt_tokens is not None:
                gen_tokens = torch.stack(self.output_tokens_buf[i])
                gen_logp = torch.stack(self.output_logprob_buf[i])
                if all([m is None for m in self.output_logits_mask[i]]):
                    gen_logits_mask = None
                else:
                    mm = next(m for m in self.output_logits_mask[i] if m is not None)
                    gen_logits_mask = [
                        torch.ones_like(mm) if m is None else m for m in self.output_logits_mask[i]
                    ]
                    gen_logits_mask = torch.stack(gen_logits_mask, -2)

                res = dict(prompt=prompt_tokens, gen=gen_tokens, logp=gen_logp, logits_mask=gen_logits_mask)
                try:
                    self.outqueue.put_nowait(res)
                except queue.Full as e:
                    raise RuntimeError("Output queue is full. Please set a larger queue size.") from e

            # clear cache
            self.cache_seqlens[i] = 0

            # clear input buffers and prompts
            self.input_buf[i] = 0
            self.input_buf_lens[i] = 0
            self.prompt_tokens[i] = None

            # clear generation state
            self.generate_idx[i] = 0
            self.unfinished_sequences[i] = 1

            self.output_logits_mask[i] = []
            self.output_tokens_buf[i] = []
            self.output_logprob_buf[i] = []

        # build packed input ids with variable lengths for the next-step inference
        for i in range(self.batch_size):
            if i in finish_indices:
                try:
                    prompt = self.inqueue.get_nowait()
                    self.prompt_tokens[i] = prompt
                    self.input_buf[i, :prompt.shape[0]] = prompt
                    self.input_buf_lens[i] = prompt.shape[0]
                except queue.Empty as e:
                    raise RuntimeError("Input queue is empty. This should not happen.") from e

        input_lens = self.input_buf_lens
        valid_input_mask = torch.arange(self.max_prompt_len, device=self.input_buf.device,
                                        dtype=torch.int32).unsqueeze(0) < input_lens.unsqueeze(-1)
        indices = torch.nonzero(valid_input_mask.flatten(), as_tuple=False).flatten()
        packed_input_ids = self.input_buf.flatten()[indices]
        max_seqlen = int(max(input_lens))
        cu_seqlens = torch.nn.functional.pad(input_lens.cumsum(0), (1, 0), value=0).int()

        x = PipeTransferData(cu_seqlens=cu_seqlens, max_seqlen=max_seqlen)
        self.ys[0].position_ids = None
        self.ys[0].input_ids = packed_input_ids
        logits = self.model(x, self.ys).pp_output
        logits = index_first_axis(logits, (cu_seqlens[1:] - 1).long())

        self.cache_seqlens += input_lens

        return logits.float()

    def advance_one_genstep(self):
        if self.unfinished_sequences.logical_not().any():
            logits = self._get_inflight_logits()
        else:
            logits = self._get_non_eos_logits()

        next_tokens, logprob, logits_mask, _, self.unfinished_sequences = genstep(
            logits, self.tokenizer, self.unfinished_sequences, self.generate_idx, self.gconfig)

        for i in range(self.batch_size):
            self.output_tokens_buf[i].append(next_tokens[i].long())
            self.output_logprob_buf[i].append(logprob[i].float())
            if logits_mask is not None:
                self.output_logits_mask[i].append(logits_mask[i].bool())
            else:
                self.output_logits_mask[i].append(None)

        self.generate_idx += 1
        self.input_buf[:, 0] = next_tokens

    def step_for(self, n: int):
        for _ in range(n):
            self.advance_one_genstep()<|MERGE_RESOLUTION|>--- conflicted
+++ resolved
@@ -455,13 +455,7 @@
             h = self.ln_f(h)
         x.pp_output = h
         # Set kv cache during the first forward pass of generation.
-<<<<<<< HEAD
         if x.store_kv_cache:
-=======
-        # Do we need an option to disable this?
-        # TODO: option to disable this to avoid redundant kvcache store
-        if x.store_kvcache:
->>>>>>> 8cad5211
             if y.k_cache is None:
                 y.k_cache = k.detach()
             if y.v_cache is None:
@@ -1369,11 +1363,7 @@
         packed_input_ids, _, cu_seqlens, max_seq_len = unpad_input(input_ids, attention_mask)
         input_lens = cu_seqlens[1:] - cu_seqlens[:-1]
 
-<<<<<<< HEAD
         x = PipeTransferData(cu_seqlens=cu_seqlens, max_seqlen=max_seq_len, store_kv_cache=True)
-=======
-        x = PipeTransferData(cu_seqlens=cu_seqlens, max_seqlen=max_seq_len, store_kvcache=torch.tensor(1))
->>>>>>> 8cad5211
         # one embedding layer, n_layers transformer block, one output layer
         ys = [PipeCacheData(input_ids=packed_input_ids)
               ] + [PipeCacheData() for _ in range(mconfig.n_layers + 1)]
