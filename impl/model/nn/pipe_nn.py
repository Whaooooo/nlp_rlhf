--- conflicted
+++ resolved
@@ -4,14 +4,9 @@
 import torch
 
 from base.monitor import process_memory_mb
-<<<<<<< HEAD
-from base.topology import PipeDataParallelTopology, PipeModelDataParallelTopology
-from impl.model.nn.flash_mqat import *
-=======
 from base.topology import PipeDataParallelTopology
 from impl.model.nn.flash_mqat.flash_mqat_base import (FlashMQATBlock, FlashMQATConfig, FlashMQATForCausalLM,
                                                       LanguageModelHead, VocabPositionEmbedding)
->>>>>>> fbaea02a
 from impl.model.utils.pipeline_module import LayerSpec, PipelineModule
 import api.huggingface
 import api.model
@@ -23,11 +18,7 @@
 def make_causal_flash_mqat_pipe_module(
     config: FlashMQATConfig,
     topology: PipeDataParallelTopology,
-<<<<<<< HEAD
-    from_type: str = 'starcoder',
     is_critic: bool = False,
-=======
->>>>>>> fbaea02a
     dtype: Optional[torch.dtype] = None,
     device: Optional[Union[str, torch.device]] = None,
 ):
@@ -74,136 +65,12 @@
     def compute_loss(output, label):
         return output.loss
 
-<<<<<<< HEAD
-    return PipelineModule(layers=layer_specs, loss_fn=compute_loss, topology=topology,
-                          config=config), layer_key_mappings
-
-
-def starcoder_layer_key_mappings(config: FlashMQATConfig):
-    layer_key_mappings = {
-        "transformer.wte.": "0.wte.",
-        "transformer.wpe.": "0.wpe.",
-    }
-    for i in range(config.n_layers):
-        layer_key_mappings[f"transformer.h.{i}.attn.c_proj."] = f"{i+1}.attn.c_proj."
-        layer_key_mappings[f"transformer.h.{i}.mlp.c_proj."] = f"{i+1}.mlp.c_proj."
-        layer_key_mappings[f"transformer.h.{i}.mlp.c_fc."] = f"{i+1}.mlp.c_fc."
-        layer_key_mappings[f"transformer.h.{i}.ln_1."] = f"{i+1}.attn.c_attn.ln."
-        layer_key_mappings[f"transformer.h.{i}.ln_2."] = f"{i+1}.mlp.ln."
-        layer_key_mappings[f"transformer.h.{i}.attn.c_attn."] = f"{i+1}.attn.c_attn.linear."
-        if i == config.n_layers - 1:
-            layer_key_mappings[f"transformer.ln_f."] = f"{i+1}.ln_f."
-    layer_key_mappings["lm_head."] = f"{config.n_layers+1}."
-    return layer_key_mappings
-
-
-def make_starcoder_flash_mqat_pipe_module(
-    model_path: str,
-    topology: PipeDataParallelTopology,
-    dtype: Optional[torch.dtype] = None,
-    device: Optional[Union[str, torch.device]] = None,
-    is_critic: bool = False,
-):
-    starcoder_config = transformers.AutoConfig.from_pretrained(os.path.join(model_path, "config.json"))
-    config = FlashMQATConfig(
-        n_layers=starcoder_config.n_layer,
-        n_kv_heads=1,
-        attn_pdrop=starcoder_config.attn_pdrop,
-        embd_pdrop=starcoder_config.embd_pdrop,
-        layer_norm_epsilon=starcoder_config.layer_norm_epsilon,
-        hidden_dim=starcoder_config.n_embd,
-        head_dim=starcoder_config.n_embd // starcoder_config.n_head,
-        intermediate_dim=starcoder_config.n_inner,
-        n_positions=starcoder_config.n_positions,
-        resid_pdrop=starcoder_config.resid_pdrop,
-        vocab_size=starcoder_config.vocab_size,
-    )
-    return make_causal_flash_mqat_pipe_module(config,
-                                              topology,
-                                              from_type="starcoder",
-                                              is_critic=is_critic,
-                                              dtype=dtype,
-                                              device=device)
-
-
-def make_llama_flash_mqat_pipe_module(
-    model_path: str,
-    topology: PipeDataParallelTopology,
-    dtype: Optional[torch.dtype] = None,
-    device: Optional[Union[str, torch.device]] = None,
-    is_critic: bool = False,
-):
-    hf_config = transformers.AutoConfig.from_pretrained(os.path.join(model_path, "config.json"))
-    config = FlashMQATConfig(
-        n_layers=hf_config.num_hidden_layers,
-        n_kv_heads=hf_config.num_key_value_heads,
-        hidden_dim=hf_config.hidden_size,
-        head_dim=hf_config.hidden_size // hf_config.num_attention_heads,
-        intermediate_dim=hf_config.intermediate_size,
-        vocab_size=hf_config.vocab_size,
-        n_positions=hf_config.max_position_embeddings,
-        embd_pdrop=0.0,
-        attn_pdrop=hf_config.attention_dropout if hasattr(hf_config, "attention_dropout") else 0.1,
-        layer_norm_epsilon=hf_config.rms_norm_eps,
-        activation_function=hf_config.hidden_act,
-        use_attention_bias=hf_config.attention_bias,
-        scale_attn_by_inverse_layer_idx=False,
-        layer_norm_type="rms",
-        mlp_type="llama",
-        apply_rotary=True,
-        rotary_base=hf_config.rope_theta,
-        rotary_interleaved=False,
-        rotary_scaling=None if hf_config.rope_scaling is None else hf_config.rope_scaling["factor"],
-        rotary_scaling_type=None if hf_config.rope_scaling is None else hf_config.rope_scaling["type"],
-    )
-    return make_causal_flash_mqat_pipe_module(config,
-                                              topology,
-                                              from_type="llama",
-                                              is_critic=is_critic,
-                                              dtype=dtype,
-                                              device=device)
-
-
-def load_starcoder_flash_mqat_pipe(module: PipelineModule,
-                                   layer_key_mappings: Dict[str, str],
-                                   load_from_full_ckpt: Optional[bool] = False,
-                                   model_path: Optional[str] = None):
-    if load_from_full_ckpt:
-        process_memory_mb("before_init_state_dict")
-        try:
-            state_dict = torch.load(os.path.join(model_path, "pytorch_model.bin"))
-        except FileNotFoundError:
-            state_dict = transformers.AutoModelForCausalLM.from_pretrained(model_path).state_dict()
-
-        process_memory_mb("after_init_state_dict")
-
-        new_state_dict = {}
-        for k, v in state_dict.items():
-            for replace_from, replace_to in layer_key_mappings.items():
-                if replace_from in k:
-                    k = k.replace(replace_from, replace_to)
-            new_state_dict[k] = v
-        module.load_state_dict(new_state_dict, strict=False)
-
-        process_memory_mb("after_load_state_dict")
-    else:
-        process_memory_mb("before_load")
-        module.load(model_path)
-        # process_memory_mb("after_load")
-    return module
-
-
-def load_llama_flash_mqat_pipe(module: PipelineModule, model_path: str):
-    module.load(model_path)
-    return module
-=======
     return PipelineModule(
         layers=layer_specs,
         loss_fn=compute_loss,
         topology=topology,
         config=config,
     )
->>>>>>> fbaea02a
 
 
 def make_flash_mqat_pipe_model(
@@ -214,59 +81,15 @@
     num_dp: int,
     from_type: str,
     dtype: torch.dtype = torch.float16,
-<<<<<<< HEAD
-    from_type: str = 'starcoder',
     is_critic: bool = False,
-=======
->>>>>>> fbaea02a
     tokenizer_path: Optional[str] = None,
 ):
     if tokenizer_path is None:
         tokenizer_path = model_path
-<<<<<<< HEAD
-    if from_type == 'starcoder':
-        tokenizer = api.huggingface.load_hf_tokenizer(model_path)
-        if tokenizer.pad_token_id is None:
-            tokenizer.pad_token_id = tokenizer.eos_token_id
-        # logger.info("tokenizer initialized")
-        topology = PipeModelDataParallelTopology(num_pp=num_pp, num_mp=1, num_dp=num_dp)
-        module, layer_key_mappings = make_starcoder_flash_mqat_pipe_module(model_path, topology, dtype,
-                                                                           device, is_critic)
-        process_memory_mb("after_make_pipe_module")
-        # logger.info("module initialized")
-        if ckpt_path:
-            model_path = ckpt_path
-        module = load_starcoder_flash_mqat_pipe(module,
-                                                layer_key_mappings,
-                                                load_from_full_ckpt,
-                                                model_path=model_path)
-        # logger.info("model loaded")
-    elif from_type == 'llama':
-        tokenizer = api.huggingface.load_hf_tokenizer(tokenizer_path)
-        if tokenizer.pad_token_id is None:
-            tokenizer.pad_token_id = tokenizer.eos_token_id
-        topology = PipeModelDataParallelTopology(num_pp=num_pp, num_mp=1, num_dp=num_dp)
-        module, layer_key_mappings = make_llama_flash_mqat_pipe_module(model_path, topology, dtype, device,
-                                                                       is_critic)
-        module = load_llama_flash_mqat_pipe(module, model_path)
-    else:
-        raise NotImplementedError()
-    return api.model.Model(name, module, tokenizer, device)
-
-
-api.model.register_model("starcoder_flash_mqat_pipe", make_flash_mqat_pipe_model)
-api.model.register_model("llama_flash_mqat_pipe",
-                         functools.partial(make_flash_mqat_pipe_model, from_type="llama"))
-
-api.model.register_model("starcoder_flash_mqat_pipe_critic",
-                         functools.partial(make_flash_mqat_pipe_model, is_critic=True))
-api.model.register_model("llama_flash_mqat_pipe_critic",
-                         functools.partial(make_flash_mqat_pipe_model, from_type="llama", is_critic=True))
-=======
     tokenizer = api.huggingface.load_hf_tokenizer(model_path)
     topology = PipeDataParallelTopology(num_pp=num_pp, num_dp=num_dp)
     config = getattr(FlashMQATForCausalLM, f"config_from_{from_type}")(model_path=model_path)
-    module = make_causal_flash_mqat_pipe_module(config, topology, dtype, device)
+    module = make_causal_flash_mqat_pipe_module(config, topology, is_critic, dtype, device)
     process_memory_mb("before_load")
     module.load(model_path)
     process_memory_mb("after_load")
@@ -274,4 +97,5 @@
 
 
 api.model.register_model("flash_mqat_pipe", make_flash_mqat_pipe_model)
->>>>>>> fbaea02a
+api.model.register_model("flash_mqat_pipe_critic",
+                         functools.partial(make_flash_mqat_pipe_model, is_critic=True))