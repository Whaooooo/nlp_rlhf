from typing import Dict, Optional, Tuple

import torch
import transformers

from impl.model.nn.flash_mqat.flash_mqat_api import FlashMQATModel
from impl.model.nn.flash_mqat.flash_mqat_base import FlashMQATConfig
import base.constants

################################ StarCoder Begin ################################


def convert_config_starcoder(starcoder_config: transformers.GPTBigCodeConfig) -> FlashMQATConfig:
    return FlashMQATConfig(
        n_layers=starcoder_config.n_layer,
        n_kv_heads=1,
        attn_pdrop=starcoder_config.attn_pdrop,
        embd_pdrop=starcoder_config.embd_pdrop,
        layer_norm_epsilon=starcoder_config.layer_norm_epsilon,
        hidden_dim=starcoder_config.n_embd,
        head_dim=starcoder_config.n_embd // starcoder_config.n_head,
        intermediate_dim=starcoder_config.n_inner,
        n_positions=starcoder_config.n_positions,
        resid_pdrop=starcoder_config.resid_pdrop,
        vocab_size=starcoder_config.vocab_size,
    )


def _starcoder_key_mapping_fn(config: FlashMQATConfig) -> Dict[str, str]:
    key_mappings = {
        "transformer.wte.weight": "transformer.embedding_layer.wte.weight",
        "transformer.wpe.weight": "transformer.embedding_layer.wpe.weight",
        "transformer.ln_f.weight": f"transformer.h.{config.n_layers-1}.ln_f.weight",
        "transformer.ln_f.bias": f"transformer.h.{config.n_layers-1}.ln_f.bias",
        "lm_head.weight": "head.weight",
    }
    for i in range(config.n_layers):
        key_mappings[f"transformer.h.{i}.ln_1.weight"] = f"transformer.h.{i}.attn.c_attn.ln.weight"
        key_mappings[f"transformer.h.{i}.ln_1.bias"] = f"transformer.h.{i}.attn.c_attn.ln.bias"
        key_mappings[f"transformer.h.{i}.attn.c_attn.weight"] = f"transformer.h.{i}.attn.c_attn.linear.weight"
        key_mappings[f"transformer.h.{i}.attn.c_attn.bias"] = f"transformer.h.{i}.attn.c_attn.linear.bias"
        key_mappings[f"transformer.h.{i}.attn.c_proj.weight"] = f"transformer.h.{i}.attn.c_proj.weight"
        key_mappings[f"transformer.h.{i}.attn.c_proj.bias"] = f"transformer.h.{i}.attn.c_proj.bias"
        key_mappings[f"transformer.h.{i}.ln_2.weight"] = f"transformer.h.{i}.mlp.ln.weight"
        key_mappings[f"transformer.h.{i}.ln_2.bias"] = f"transformer.h.{i}.mlp.ln.bias"
        key_mappings[f"transformer.h.{i}.mlp.c_fc.weight"] = f"transformer.h.{i}.mlp.c_fc.weight"
        key_mappings[f"transformer.h.{i}.mlp.c_fc.bias"] = f"transformer.h.{i}.mlp.c_fc.bias"
        key_mappings[f"transformer.h.{i}.mlp.c_proj.weight"] = f"transformer.h.{i}.mlp.c_proj.weight"
        key_mappings[f"transformer.h.{i}.mlp.c_proj.bias"] = f"transformer.h.{i}.mlp.c_proj.bias"
    return key_mappings


def state_dict_from_starcoder(state_dict, config):
    key_mappings = _starcoder_key_mapping_fn(config)
    new_state_dict = {}
    for k, v in state_dict.items():
        new_state_dict[key_mappings[k]] = v
    return new_state_dict


def state_dict_to_starcoder(state_dict, config):
    key_mappings = {v: k for k, v in _starcoder_key_mapping_fn(config).items()}
    new_state_dict = {}
    for k, v in state_dict.items():
        new_state_dict[key_mappings[k]] = v
    return new_state_dict


FlashMQATModel.register_hf_model("starcoder", convert_config_starcoder, state_dict_from_starcoder,
                                 state_dict_to_starcoder)

################################ StarCoder End ################################

################################ GPT2 Begin ################################


def gpt2_config_converter(gpt2config: transformers.GPT2Config) -> FlashMQATConfig:
    return FlashMQATConfig(
        n_layers=gpt2config.n_layer,
        n_kv_heads=gpt2config.n_head,
        attn_pdrop=gpt2config.attn_pdrop,
        embd_pdrop=gpt2config.embd_pdrop,
        layer_norm_epsilon=gpt2config.layer_norm_epsilon,
        hidden_dim=gpt2config.n_embd,
        head_dim=gpt2config.n_embd // gpt2config.n_head,
        intermediate_dim=gpt2config.n_inner if gpt2config.n_inner is not None else 4 * gpt2config.n_embd,
        n_positions=gpt2config.n_positions,
        resid_pdrop=gpt2config.resid_pdrop,
        vocab_size=gpt2config.vocab_size,
        activation_function=gpt2config.activation_function,
        scale_attn_by_inverse_layer_idx=False,
        fixed_abs_position_ids=True,
    )


def gpt2_state_dict_converter(state_dict: Dict, config: FlashMQATConfig) -> Dict:
    new_state_dict = {}
    replace_from = [
        "wte.weight",
        "wpe.weight",
        ".ln_1.",
        ".ln_2.",
        ".c_attn.weight",
        ".c_attn.bias",
        "ln_f.weight",
        "ln_f.bias",
        "lm_head",
    ]
    replace_to = [
        "embedding_layer.wte.weight",
        "embedding_layer.wpe.weight",
        ".attn.c_attn.ln.",
        ".mlp.ln.",
        ".c_attn.linear.weight",
        ".c_attn.linear.bias",
        f"h.{config.n_layers - 1}.ln_f.weight",
        f"h.{config.n_layers - 1}.ln_f.bias",
        "head",
    ]
    for k, v in state_dict.items():
        for rf, rt in zip(replace_from, replace_to):
            if rf in k:
                k = k.replace(rf, rt)
        if k.endswith(".attn.bias"):
            continue
        if k.endswith(".linear.weight") or k.endswith("proj.weight") or k.endswith("fc.weight"):
            v = v.transpose(0, 1)
        new_state_dict[k] = v
    new_state_dict['head.weight'] = state_dict['transformer.wte.weight']
    return new_state_dict


def state_dict_to_gpt2(state_dict, config):
    replace_to = [
        "wte.weight",
        "wpe.weight",
        ".ln_1.",
        ".ln_2.",
        ".c_attn.weight",
        ".c_attn.bias",
        "ln_f.weight",
        "ln_f.bias",
        "lm_head",
    ]
    replace_from = [
        "embedding_layer.wte.weight",
        "embedding_layer.wpe.weight",
        ".attn.c_attn.ln.",
        ".mlp.ln.",
        ".c_attn.linear.weight",
        ".c_attn.linear.bias",
        f"h.{config.n_layers - 1}.ln_f.weight",
        f"h.{config.n_layers - 1}.ln_f.bias",
        "head",
    ]
    new_state_dict = {}
    for k, v in state_dict.items():
        for rf, rt in zip(replace_from, replace_to):
            if rf in k:
                k = k.replace(rf, rt)
        if k.endswith(".linear.weight") or k.endswith("proj.weight") or k.endswith("fc.weight") or k.endswith(
                "c_attn.weight"):
            v = v.transpose(0, 1)
        new_state_dict[k] = v
    return new_state_dict


FlashMQATModel.register_hf_model("gpt2",
                                 gpt2_config_converter,
                                 gpt2_state_dict_converter,
                                 state_dict_to_gpt2,
                                 force_load_from_hf_pretrained=True)

################################ GPT2 End ################################

################################ LLaMa Begin ################################


def convert_config_llama(hf_config: transformers.LlamaConfig) -> FlashMQATConfig:
    return FlashMQATConfig(
        n_layers=hf_config.num_hidden_layers,
        n_kv_heads=hf_config.num_key_value_heads,
        hidden_dim=hf_config.hidden_size,
        head_dim=hf_config.hidden_size // hf_config.num_attention_heads,
        intermediate_dim=hf_config.intermediate_size,
        vocab_size=hf_config.vocab_size,
        n_positions=hf_config.max_position_embeddings,
        embd_pdrop=0.0,
        attn_pdrop=hf_config.attention_dropout if hasattr(hf_config, "attention_dropout") else 0.1,
        layer_norm_epsilon=hf_config.rms_norm_eps,
        activation_function=hf_config.hidden_act,
        use_attention_bias=hf_config.attention_bias,
        scale_attn_by_inverse_layer_idx=False,
        layer_norm_type="rms",
        mlp_type="llama",
        apply_rotary=True,
        rotary_base=hf_config.rope_theta,
        rotary_interleaved=False,
        rotary_scaling=None if hf_config.rope_scaling is None else hf_config.rope_scaling["factor"],
        rotary_scaling_type=None if hf_config.rope_scaling is None else hf_config.rope_scaling["type"],
    )


def convert_state_dict_llama(state_dict: Dict, config: FlashMQATConfig) -> Dict:
    # merge k_proj, o_proj, q_proj into a single layer
    for i in range(config.n_layers):
        q_proj_w = state_dict[f"model.layers.{i}.self_attn.q_proj.weight"]
        k_proj_w = state_dict[f"model.layers.{i}.self_attn.k_proj.weight"]
        v_proj_w = state_dict[f"model.layers.{i}.self_attn.v_proj.weight"]
        w = torch.cat([q_proj_w, k_proj_w, v_proj_w], dim=0)
        state_dict[f"model.layers.{i}.attn.c_attn.linear.weight"] = w
        state_dict.pop(f"model.layers.{i}.self_attn.q_proj.weight")
        state_dict.pop(f"model.layers.{i}.self_attn.k_proj.weight")
        state_dict.pop(f"model.layers.{i}.self_attn.v_proj.weight")

    replace_pairs = [
        ("model.", "transformer."),
        (".embed_tokens.", ".embedding_layer.wte."),
        (".layers.", ".h."),
        (".self_attn.", ".attn."),
        (".post_attention_layernorm.", ".mlp.ln."),
        (".input_layernorm.", ".attn.c_attn.ln."),
        ("attn.o_proj.", "attn.c_proj."),
        (f".norm.", f".h.{config.n_layers - 1}.ln_f."),
        ("lm_head", "head"),
    ]
    for k1, k2 in replace_pairs:
        new_state_dict = {}
        for k, v in state_dict.items():
            if k1 in k:
                k = k.replace(k1, k2)
            new_state_dict[k] = v
        state_dict = new_state_dict

    keys_to_pop = [k for k in state_dict.keys() if "rotary_emb.inv_freq" in k]
    for k in keys_to_pop:
        state_dict.pop(k)
    return new_state_dict


def to_llama_state_dict(state_dict: Dict, config: FlashMQATConfig) -> Dict:
    replace_pairs = [
        ("model.", "transformer."),
        (".embed_tokens.", ".embedding_layer.wte."),
        (".layers.", ".h."),
        (".self_attn.", ".attn."),
        (".post_attention_layernorm.", ".mlp.ln."),
        (".input_layernorm.", ".attn.c_attn.ln."),
        ("attn.o_proj.", "attn.c_proj."),
        (f".norm.", f".h.{config.n_layers - 1}.ln_f."),
        ("lm_head", "head"),
        (".input_layernorm.", ".self_attn.c_attn.ln."),
        ("model.norm.weight", f"model.layers.{config.n_layers - 1}.ln_f.weight"),
    ]
    for k2, k1 in replace_pairs:
        new_state_dict = {}
        for k, v in state_dict.items():
            if k1 in k:
                k = k.replace(k1, k2)
            new_state_dict[k] = v
        state_dict = new_state_dict
    print(list(state_dict.keys()))
    for i in range(config.n_layers):
        w = state_dict[f"model.layers.{i}.self_attn.c_attn.linear.weight"]
        nq = config.hidden_dim // config.head_dim
        q_proj_w = w[:nq * config.head_dim]
        k_proj_w = w[nq * config.head_dim:(nq + config.n_kv_heads) * config.head_dim]
        v_proj_w = w[(nq + config.n_kv_heads) * config.head_dim:]
        w = torch.cat([q_proj_w, k_proj_w, v_proj_w], dim=0)
        state_dict[f"model.layers.{i}.self_attn.q_proj.weight"] = q_proj_w
        state_dict[f"model.layers.{i}.self_attn.k_proj.weight"] = k_proj_w
        state_dict[f"model.layers.{i}.self_attn.v_proj.weight"] = v_proj_w
        state_dict.pop(f"model.layers.{i}.self_attn.c_attn.linear.weight")
    return state_dict


<<<<<<< HEAD
FlashMQATModel.register_hf_model("llama", convert_config_llama, convert_state_dict_llama, to_llama_state_dict)

################################ LLaMa End ################################


# model parallel partition util functions
def mp_partition(tensor: torch.Tensor, mp_rank: Optional[int], mp_world_size: int, dim: int) -> torch.Tensor:
    assert tensor.shape[dim] % mp_world_size == 0
    splits = torch.split(tensor, tensor.shape[dim] // mp_world_size, dim=dim)
    if mp_rank is None:
        return [s.contiguous() for s in splits]
    else:
        return splits[mp_rank].contiguous()
    # return tensor.narrow(dim, mp_rank * tensor.shape[dim] // mp_world_size,
    #                      tensor.shape[dim] // mp_world_size)


################################ Parallel LLaMa Begin ################################


def convert_config_parallel_llama(hf_config: transformers.LlamaConfig) -> FlashMQATConfig:
    return FlashMQATConfig(
        n_layers=hf_config.num_hidden_layers,
        n_kv_heads=hf_config.num_key_value_heads,
        hidden_dim=hf_config.hidden_size,
        head_dim=hf_config.hidden_size // hf_config.num_attention_heads,
        intermediate_dim=hf_config.intermediate_size,
        vocab_size=hf_config.vocab_size,
        n_positions=hf_config.max_position_embeddings,
        embd_pdrop=0.0,
        attn_pdrop=hf_config.attention_dropout if hasattr(hf_config, "attention_dropout") else 0.1,
        layer_norm_epsilon=hf_config.rms_norm_eps,
        activation_function=hf_config.hidden_act,
        use_attention_bias=hf_config.attention_bias,
        scale_attn_by_inverse_layer_idx=False,
        layer_norm_type="rms",
        mlp_type="llama",
        apply_rotary=True,
        rotary_base=hf_config.rope_theta,
        rotary_interleaved=False,
        rotary_scaling=None if hf_config.rope_scaling is None else hf_config.rope_scaling["factor"],
        rotary_scaling_type=None if hf_config.rope_scaling is None else hf_config.rope_scaling["type"],
    )


def convert_state_dict_parallel_llama(state_dict: Dict,
                                      config: FlashMQATConfig,
                                      load_model_parallel_as_list=False) -> Dict:
    mp_world_size = base.constants.model_parallel_world_size()
    if not load_model_parallel_as_list:
        mp_rank = base.constants.model_parallel_rank()
    else:
        mp_rank = None

    replace_pairs = [
        ("model.", "transformer."),
        (".embed_tokens.", ".embedding_layer.wte."),
        (".layers.", ".h."),
        (".self_attn.", ".attn."),
        (".post_attention_layernorm.", ".mlp.ln."),
        (".input_layernorm.", ".attn.ln."),
        ("attn.q_proj.", "attn.q_attn."),
        ("attn.k_proj.", "attn.k_attn."),
        ("attn.v_proj.", "attn.v_attn."),
        ("attn.o_proj.", "attn.c_proj."),
        ("lm_head", "head"),
        (f".norm.", f".h.{config.n_layers - 1}.ln_f."),
    ]
    for k1, k2 in replace_pairs:
        new_state_dict = {}
        for k, v in state_dict.items():
            if k1 in k:
                k = k.replace(k1, k2)
            new_state_dict[k] = v
        state_dict = new_state_dict

    keys_to_pop = [k for k in state_dict.keys() if "rotary_emb.inv_freq" in k]
    for k in keys_to_pop:
        state_dict.pop(k)

    # converted to normal llama, now partition into model parallel ckpt for current rank
    # keys used to identify modules
    embedding_keys = [".wte"]  # dim=0 no bias
    column_linear_keys = [
        ".attn.q_attn", ".attn.k_attn", ".attn.v_attn", ".mlp.c_fc", ".mlp.gate_proj", ".mlp.up_proj"
    ]  # dim=0 + partition bias
    row_linear_keys = [".attn.c_proj", ".mlp.down_proj"]  # dim=-1 + no partition bias

    for k, v in state_dict.items():
        # print(f"key {k}:: ")
        # print(f"before partition shape {state_dict[k].shape}")
        if any([ek in k for ek in embedding_keys]):
            if "weight" in k:
                state_dict[k] = mp_partition(v, mp_rank, mp_world_size, dim=0)
        elif any([ck in k for ck in column_linear_keys]):
            if "weight" in k:
                state_dict[k] = mp_partition(v, mp_rank, mp_world_size, dim=0)
            if "bias" in k:
                state_dict[k] = mp_partition(v, mp_rank, mp_world_size, dim=0)
        elif any([rk in k for rk in row_linear_keys]):
            if "weight" in k:
                state_dict[k] = mp_partition(v, mp_rank, mp_world_size, dim=-1)
        elif load_model_parallel_as_list:
            state_dict[k] = [state_dict[k] for _ in range(mp_world_size)]
        # print(f"after partition shape {state_dict[k].shape}")

    return state_dict


FlashMQATModel.register_hf_model("parallel_llama", convert_config_parallel_llama,
                                 convert_state_dict_parallel_llama)
################################ Parallel LLaMa End ################################
=======
for name in ["llama", "deepseek", "codellama"]:
    FlashMQATModel.register_hf_model(name, convert_config_llama, convert_state_dict_llama,
                                     to_llama_state_dict)
################################ LLaMa End ################################
>>>>>>> e072f1c8
<|MERGE_RESOLUTION|>--- conflicted
+++ resolved
@@ -274,9 +274,9 @@
     return state_dict
 
 
-<<<<<<< HEAD
-FlashMQATModel.register_hf_model("llama", convert_config_llama, convert_state_dict_llama, to_llama_state_dict)
-
+for name in ["llama", "deepseek", "codellama"]:
+    FlashMQATModel.register_hf_model(name, convert_config_llama, convert_state_dict_llama,
+                                     to_llama_state_dict)
 ################################ LLaMa End ################################
 
 
@@ -386,10 +386,4 @@
 
 FlashMQATModel.register_hf_model("parallel_llama", convert_config_parallel_llama,
                                  convert_state_dict_parallel_llama)
-################################ Parallel LLaMa End ################################
-=======
-for name in ["llama", "deepseek", "codellama"]:
-    FlashMQATModel.register_hf_model(name, convert_config_llama, convert_state_dict_llama,
-                                     to_llama_state_dict)
-################################ LLaMa End ################################
->>>>>>> e072f1c8
+################################ Parallel LLaMa End ################################