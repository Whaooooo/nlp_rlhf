--- conflicted
+++ resolved
@@ -717,26 +717,15 @@
 
     # Template function used for converting HF model to FlashMQAT, similar to C++ template but is ugly in python.
     def _config_and_param_from_hf_template(
-<<<<<<< HEAD
             config_converter: Callable[[transformers.PretrainedConfig], FlashMQATConfig],
             state_dict_converter: Optional[Callable[[Dict, FlashMQATConfig], Dict]] = None,
             from_model: Optional[transformers.PreTrainedModel] = None,
             model_path: Optional[str] = None,
             init_from_scratch: bool = False,
+            no_param_instantiation: bool = False,
             force_load_from_hf_pretrained: bool = False,
             load_model_parallel_as_list: bool = False) -> Tuple[FlashMQATConfig, Optional[Dict]]:
-        if not init_from_scratch:
-=======
-        config_converter: Callable[[transformers.PretrainedConfig], FlashMQATConfig],
-        state_dict_converter: Optional[Callable[[Dict, FlashMQATConfig], Dict]] = None,
-        from_model: Optional[transformers.PreTrainedModel] = None,
-        model_path: Optional[str] = None,
-        init_from_scratch: bool = False,
-        no_param_instantiation: bool = False,
-        force_load_from_hf_pretrained: bool = False,
-    ) -> Tuple[FlashMQATConfig, Optional[Dict]]:
         if not init_from_scratch and not no_param_instantiation:
->>>>>>> e072f1c8
             assert state_dict_converter is not None
         config = FlashMQATModel._config_from_hf_template(config_converter, from_model, model_path)
         if model_path is not None:
@@ -762,17 +751,12 @@
             state_dict = from_model.state_dict(
             ) if not init_from_scratch and not no_param_instantiation else None
 
-<<<<<<< HEAD
-        if not init_from_scratch:
+        if not init_from_scratch and not no_param_instantiation:
             if load_model_parallel_as_list:
                 # here state_dict_converter is for parallel mqat models
                 state_dict = state_dict_converter(state_dict, config, load_model_parallel_as_list)
             else:
                 state_dict = state_dict_converter(state_dict, config)
-=======
-        if not init_from_scratch and not no_param_instantiation:
-            state_dict = state_dict_converter(state_dict, config)
->>>>>>> e072f1c8
 
         return config, state_dict
 
@@ -799,17 +783,12 @@
             force_load_from_hf_pretrained=force_load_from_hf_pretrained,
             no_param_instantiation=no_param_instantiation,
         )
-<<<<<<< HEAD
-        model = cls(config, is_critic=is_critic, dtype=dtype, device=device)
-        if not init_from_scratch:
-=======
         model = cls(config=config,
                     is_critic=is_critic,
                     dtype=dtype,
                     device=device,
                     no_param_instantiation=no_param_instantiation)
         if not init_from_scratch and not no_param_instantiation:
->>>>>>> e072f1c8
             if is_critic:
                 state_dict['head.weight'] = model.state_dict()['head.weight']
             model.load_state_dict(state_dict)
