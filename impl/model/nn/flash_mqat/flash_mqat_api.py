from typing import List, Optional, Union
import dataclasses
import functools
import json
import os

import torch
import torch.nn as nn
import torch.nn.functional as F
import torch.utils.checkpoint
import transformers

from impl.model.nn.flash_mqat.flash_generate import generate, GenerationConfig
from impl.model.nn.flash_mqat.flash_mqat_base import (FlashMQATBase, FlashMQATBlock, FlashMQATConfig,
                                                      FlashMQATModel)
from impl.model.utils.data import DuckGenerationOutput, DuckModelOutput, PipeCacheData, PipeTransferData
from impl.model.utils.save_load import load_from_disk
import api.huggingface
import api.model
import base.logging as logging

try:
    from flash_attn.bert_padding import pad_input, unpad_input
except ModuleNotFoundError:
    pass
import base.logging as logging

logger = logging.getLogger("FlashMQAT Interface")


class HuggingfaceLikeFlashMQATForCausalLM(FlashMQATModel):
    """__call__ on this model will return a huggingface-like output."""

<<<<<<< HEAD
    def __init__(self,
                 config: FlashMQATConfig,
                 dtype: Optional[torch.dtype] = None,
                 device: Optional[torch.device] = None,
                 **kwargs):
=======
    def __init__(
        self,
        config: FlashMQATConfig,
        dtype: Optional[torch.dtype] = None,
        device: Optional[torch.device] = None,
        **kwargs,
    ):
>>>>>>> e072f1c8
        super().__init__(config, is_critic=False, dtype=dtype, device=device)

    def forward(
        self,
        input_ids: Optional[torch.Tensor] = None,
        attention_mask: Optional[torch.Tensor] = None,
        packed_input_ids: Optional[torch.Tensor] = None,
        cu_seqlens: Optional[torch.Tensor] = None,
        max_seqlen: Optional[int] = None,
    ) -> DuckModelOutput:
        assert (packed_input_ids is None) == (cu_seqlens is None) == (max_seqlen is None)
        build_packed = False
        if packed_input_ids is None and attention_mask is not None:
            batch_size, seqlen = input_ids.shape
            packed_input_ids, indices, cu_seqlens, max_seqlen = unpad_input(input_ids, attention_mask)
            build_packed = True
        if packed_input_ids is not None:
            x = PipeTransferData(cu_seqlens=cu_seqlens, max_seqlen=max_seqlen)
            ys = [PipeCacheData(input_ids=packed_input_ids)
                  ] + [PipeCacheData() for _ in range(self.config.n_layers + 1)]
        else:
            x = PipeTransferData()
            ys = [PipeCacheData(input_ids=input_ids)
                  ] + [PipeCacheData() for _ in range(self.config.n_layers + 1)]
        logits = FlashMQATModel.forward(self, x, ys).pp_output
        if build_packed:
            logits = pad_input(logits, indices, batch_size, seqlen)
        return DuckModelOutput(logits=logits)

    def generate(
        self,
        tokenizer: transformers.PreTrainedTokenizerFast,
        input_ids: torch.Tensor,
        attention_mask: Optional[torch.Tensor] = None,
        k_caches: Optional[List[torch.Tensor]] = None,
        v_caches: Optional[List[torch.Tensor]] = None,
        cache_seqlens: Optional[torch.Tensor] = None,
        gconfig: GenerationConfig = dataclasses.field(default_factory=GenerationConfig),
    ) -> DuckGenerationOutput:
        current_forward = self.forward
        self.forward = functools.partial(FlashMQATModel.forward, self)
        seq, scores, mask, _, _ = generate(
            self,
            tokenizer,
            input_ids,
            attention_mask,
            k_caches,
            v_caches,
            cache_seqlens,
            gconfig,
        )
        self.forward = current_forward
        return DuckGenerationOutput(seq, scores, mask)


class DeepSpeedChatLikeFlashMQATCriticModel(FlashMQATModel):

<<<<<<< HEAD
    def __init__(self,
                 config: FlashMQATConfig,
                 dtype: Optional[torch.dtype] = None,
                 device: Optional[torch.device] = None,
                 output_scaling: float = 1.0,
                 output_bias: float = 0.0,
                 **kwargs):
=======
    def __init__(
        self,
        config: FlashMQATConfig,
        dtype: Optional[torch.dtype] = None,
        device: Optional[torch.device] = None,
        **kwargs,
    ):
>>>>>>> e072f1c8
        super().__init__(config, is_critic=True, dtype=dtype, device=device)

    def forward(
        self,
        input_ids: Optional[torch.Tensor] = None,
        attention_mask: Optional[torch.Tensor] = None,
        packed_input_ids: Optional[torch.Tensor] = None,
        cu_seqlens: Optional[torch.Tensor] = None,
        max_seqlen: Optional[int] = None,
    ) -> DuckModelOutput:
        assert (packed_input_ids is None) == (cu_seqlens is None) == (max_seqlen is None)
        build_packed = False
        if packed_input_ids is None and attention_mask is not None:
            build_packed = True
            packed_input_ids, indices, cu_seqlens, max_seqlen = unpad_input(input_ids, attention_mask)
            batch_size, seqlen = input_ids
        if packed_input_ids is not None:
            x = PipeTransferData(cu_seqlens=cu_seqlens, max_seqlen=max_seqlen)
            ys = [PipeCacheData(input_ids=packed_input_ids)
                  ] + [PipeCacheData() for _ in range(self.config.n_layers + 1)]
        else:
            x = PipeTransferData()
            ys = [PipeCacheData(input_ids=input_ids)
                  ] + [PipeCacheData() for _ in range(self.config.n_layers + 1)]
        scores = FlashMQATModel.forward(self, x, ys).pp_output
        if build_packed:
            scores = pad_input(scores, indices, batch_size, seqlen)
        return scores


<<<<<<< HEAD
class DummyNet(nn.Module):

    def __init__(self, config):
        super().__init__()
        self.config = config


def make_flash_model(module_cls: FlashMQATModel,
                     name: str,
                     device: torch.device,
                     model_path: str,
                     dtype: Optional[torch.dtype] = None,
                     from_type: str = "starcoder",
                     tokenizer_path: Optional[str] = None,
                     init_from_scratch: bool = False,
                     v_head_path: Optional[str] = None,
                     output_scaling: Optional[float] = None,
                     output_bias: Optional[float] = None,
                     config_only: Optional[bool] = False) -> api.model.Model:
=======
def make_flash_model(
    module_cls: FlashMQATModel,
    name: str,
    device: torch.device,
    model_path: str,
    no_param_instantiation: bool = False,
    dtype: Optional[torch.dtype] = None,
    from_type: str = "starcoder",
    tokenizer_path: Optional[str] = None,
    init_from_scratch: bool = False,
    v_head_path: Optional[str] = None,
) -> api.model.Model:
>>>>>>> e072f1c8
    is_critic = module_cls == DeepSpeedChatLikeFlashMQATCriticModel
    if config_only:
        config = getattr(FlashMQATModel, f"config_from_{from_type}")(model_path=model_path)
        net = DummyNet(config)
    elif from_type == "self":
        # Initialize from a self-trained model, e.g., PPO actor loading SFT model.
        net = FlashMQATModel.from_pretrained(
            model_path=model_path,
            init_from_scratch=init_from_scratch,
            is_critic=is_critic,
            dtype=dtype,
            device=device,
            no_param_instantiation=no_param_instantiation,
        )
        if tokenizer_path is None:
            raise ValueError("tokenizer_path must be provided when from_type is 'self'.")
        tokenizer = api.huggingface.load_hf_tokenizer(tokenizer_path)
    elif from_type == "pipe":
        # Merge weights of the pipeline model into a single one, probably used for inference.
        if init_from_scratch or no_param_instantiation:
            raise ValueError("init_from_scratch must be False when from_type is 'pipe'.")
        net = FlashMQATModel.from_pipeline_module(model_path=model_path,
                                                  is_critic=is_critic,
                                                  dtype=dtype,
                                                  device=device)
        if tokenizer_path is None:
            raise ValueError("tokenizer_path must be provided when from_type is 'self'.")
        tokenizer = api.huggingface.load_hf_tokenizer(tokenizer_path)
    elif from_type == "sft":
        # Special load for reward model loading from SFT. The value head will be re-initialized.
        if not is_critic:
            raise RuntimeError("from_type 'sft' is only supported for critic model.")
        with open(os.path.join(model_path, "config.json"), "r") as f:
            config = FlashMQATConfig(**json.load(f))
        net = module_cls(
            config,
            no_param_instantiation=no_param_instantiation,
            dtype=dtype,
            device=device,
        )
        if not init_from_scratch and not no_param_instantiation:
            state_dict = load_from_disk(model_path)
            state_dict["head.weight"] = net.state_dict()["head.weight"]
            net.load_state_dict(state_dict)
        tokenizer = api.huggingface.load_hf_tokenizer(tokenizer_path)
    else:
        # Convert a HuggingFace model into FlashMQAT.
        net = getattr(FlashMQATModel, f"from_{from_type}")(model_path=model_path,
                                                           dtype=dtype,
                                                           device=device,
                                                           is_critic=is_critic,
                                                           no_param_instantiation=no_param_instantiation,
                                                           init_from_scratch=init_from_scratch)
        tokenizer = api.huggingface.load_hf_tokenizer(model_path)
    if not isinstance(net, module_cls):
        net.forward = functools.partial(module_cls.forward, net)
        if hasattr(module_cls, "generate"):
            net.generate = functools.partial(module_cls.generate, net)
    if v_head_path is not None and not init_from_scratch:
        net.head.load_state_dict(torch.load(v_head_path, map_location="cpu"))
    return api.model.Model(name, net, tokenizer, device)


api.model.register_model("flash_mqat_actor",
                         functools.partial(make_flash_model, HuggingfaceLikeFlashMQATForCausalLM))
api.model.register_model("flash_mqat_critic",
                         functools.partial(make_flash_model, DeepSpeedChatLikeFlashMQATCriticModel))<|MERGE_RESOLUTION|>--- conflicted
+++ resolved
@@ -31,13 +31,6 @@
 class HuggingfaceLikeFlashMQATForCausalLM(FlashMQATModel):
     """__call__ on this model will return a huggingface-like output."""
 
-<<<<<<< HEAD
-    def __init__(self,
-                 config: FlashMQATConfig,
-                 dtype: Optional[torch.dtype] = None,
-                 device: Optional[torch.device] = None,
-                 **kwargs):
-=======
     def __init__(
         self,
         config: FlashMQATConfig,
@@ -45,7 +38,6 @@
         device: Optional[torch.device] = None,
         **kwargs,
     ):
->>>>>>> e072f1c8
         super().__init__(config, is_critic=False, dtype=dtype, device=device)
 
     def forward(
@@ -103,15 +95,6 @@
 
 class DeepSpeedChatLikeFlashMQATCriticModel(FlashMQATModel):
 
-<<<<<<< HEAD
-    def __init__(self,
-                 config: FlashMQATConfig,
-                 dtype: Optional[torch.dtype] = None,
-                 device: Optional[torch.device] = None,
-                 output_scaling: float = 1.0,
-                 output_bias: float = 0.0,
-                 **kwargs):
-=======
     def __init__(
         self,
         config: FlashMQATConfig,
@@ -119,7 +102,6 @@
         device: Optional[torch.device] = None,
         **kwargs,
     ):
->>>>>>> e072f1c8
         super().__init__(config, is_critic=True, dtype=dtype, device=device)
 
     def forward(
@@ -150,27 +132,6 @@
         return scores
 
 
-<<<<<<< HEAD
-class DummyNet(nn.Module):
-
-    def __init__(self, config):
-        super().__init__()
-        self.config = config
-
-
-def make_flash_model(module_cls: FlashMQATModel,
-                     name: str,
-                     device: torch.device,
-                     model_path: str,
-                     dtype: Optional[torch.dtype] = None,
-                     from_type: str = "starcoder",
-                     tokenizer_path: Optional[str] = None,
-                     init_from_scratch: bool = False,
-                     v_head_path: Optional[str] = None,
-                     output_scaling: Optional[float] = None,
-                     output_bias: Optional[float] = None,
-                     config_only: Optional[bool] = False) -> api.model.Model:
-=======
 def make_flash_model(
     module_cls: FlashMQATModel,
     name: str,
@@ -183,12 +144,8 @@
     init_from_scratch: bool = False,
     v_head_path: Optional[str] = None,
 ) -> api.model.Model:
->>>>>>> e072f1c8
     is_critic = module_cls == DeepSpeedChatLikeFlashMQATCriticModel
-    if config_only:
-        config = getattr(FlashMQATModel, f"config_from_{from_type}")(model_path=model_path)
-        net = DummyNet(config)
-    elif from_type == "self":
+    if from_type == "self":
         # Initialize from a self-trained model, e.g., PPO actor loading SFT model.
         net = FlashMQATModel.from_pretrained(
             model_path=model_path,
