from collections import defaultdict
from statistics import mean
from typing import List, Optional, Union
import os
import time

import numpy as np
import psutil
import pynvml
import viztracer

import base.logging as logging

logger = logging.getLogger("benchmark")

IF_MARK = False


def process_memory_mb(name):
    process = psutil.Process()
    memory_info = process.memory_info()
    memory_usage_mb = memory_info.rss / 1024**2
    pid = process.pid
    logger.debug(f"Process PID {pid} memory usage @{name}: {memory_usage_mb}.")


def gpu_memory_mb(name):
    from deepspeed.accelerator import get_accelerator
    import torch.distributed as dist

    logger.debug(
        f"{name} GPU rank {dist.get_rank()}: memory usage: {round(get_accelerator().memory_allocated() / 1024**2, 2)}MB, "
        f"max memory usage: {round(get_accelerator().max_memory_allocated() / 1024**2, 2)}MB")


def mock_time_mark(name, identifier, t, step):
    if IF_MARK:
        logger.debug(f"*{name}* #{identifier}#  ${t}$ ns step &{step}&")


def time_mark(name, identifier, step=0):
    if IF_MARK:
        logger.debug(f"*{name}* #{identifier}#  ${int(time.time_ns())}$ ns step &{step}&")


def parse_time_mark_in_line(line, name, step_range=None):
    if f"*{name}*" in line:
        identifer, t, step = line.split("#")[1], int(line.split("$")[1]), int(line.split("&")[1])
        if step_range:
            if step >= step_range[1] or step < step_range[0]:
                return None
        return identifer, t

    else:
        return None


def parse_time_mark_in_file(file, name, step_range=None):
    time_points = defaultdict(list)
    with open(file, "r") as f:
        count = 0
        res_count = 0
        for line in f.readlines():
            count += 1
            res = parse_time_mark_in_line(line, name, step_range=step_range)
            if res is not None:
                res_count += 1
                identifier, time_point = res
                time_points[identifier].append(time_point)
        # print(f"file {file} name {name} line count {count} res count {res_count}")
    return time_points


def parse_time_mark_in_dir(dir, name, step_range=None):
    time_points = {}
    for file in os.listdir(dir):
        file_path = os.path.join(dir, file)
        tpsf = parse_time_mark_in_file(file_path, name, step_range=step_range)
        for k, v in tpsf.items():
            if k not in time_points:
                time_points[k] = v
            else:
                time_points[k].extend(v)
    return time_points


MATPLOTLIB_COLORS = [
    "red",
    "blue",
    "green",
    "yellow",
    "orange",
    "purple",
    "pink",
    "black",
    "brown",
    "gray",
    "cyan",
    "magenta",
    "lime",
    "olive",
    "navy",
]


def summary_time_points(
        start_keys,
        end_keys,
        identifiers,
        dir_name=None,
        file_name=None,
        start_time=None,
        figsize=(12, 4),
        end_time=None,
        step_range=None,
        save_fig_path="time_points.png",
        draw_boundary=False,
):
    """Plot and summary time marks in logs"""
    import matplotlib.pyplot as plt

    assert file_name or dir_name, "dir or file name must be specified"
    all_time_points = {}
    if file_name is None:
        for k in start_keys:
            all_time_points[k] = parse_time_mark_in_dir(dir_name, k, step_range=step_range)
        for k in end_keys:
            all_time_points[k] = parse_time_mark_in_dir(dir_name, k, step_range=step_range)
    else:
        for k in start_keys:
            all_time_points[k] = parse_time_mark_in_file(file_name, k, step_range=step_range)
        for k in end_keys:
            all_time_points[k] = parse_time_mark_in_file(file_name, k, step_range=step_range)

    fig, ax = plt.subplots(1, 1, figsize=figsize)
    ax.set_ylim(-1, len(identifiers))
    ax.set_yticks(list(range(len(identifiers))))
    ax.set_yticklabels(identifiers)

    label_set = {sk: False for sk in start_keys}
    infos = {}
    min_time = None
    max_time = None
    for id_index, identifier in enumerate(identifiers):
        time_sum = {}
        time_list = {}
        for start_key_idx, (start_key, end_key) in enumerate(zip(start_keys, end_keys)):
            # print(start_key, identifier, all_time_points[start_key])
            time_sum[start_key] = 0
            time_list[start_key] = []
            try:
                start_time_points = np.array(all_time_points[start_key][identifier])
                end_time_points = np.array(all_time_points[end_key][identifier])
            except KeyError:
                continue
            assert len(start_time_points) == len(end_time_points)

            if start_time is not None:
                valid_indices_st = np.where(start_time_points > start_time)
                valid_indices_et = np.where(start_time_points < end_time)
                valid_indices = np.intersect1d(valid_indices_st, valid_indices_et)
                start_time_points = start_time_points[valid_indices]
                end_time_points = end_time_points[valid_indices]

            # print(id_index, identifier, start_key_idx, start_key, end_key, start_time_points, end_time_points)

            # plot time point pairs
            for stp, etp in zip(list(start_time_points), list(end_time_points)):
                min_time = stp if min_time is None else min(min_time, stp)
                max_time = etp if max_time is None else max(max_time, etp)
                time_sum[start_key] += etp - stp
                time_list[start_key].append(etp - stp)

                if label_set[start_key] is False:
                    label = start_key
                    label_set[start_key] = True
                else:
                    label = None

                # print(f"id={identifier} start_key={start_key} left={stp%1000} width={etp-stp}")
                # print((etp-stp)//1e6)
                ax.barh(
                    y=id_index,
                    width=etp - stp,
                    left=stp,
                    height=0.8,
                    color=MATPLOTLIB_COLORS[start_key_idx],
                    label=label,
                )

                if draw_boundary:
                    ax.plot(
                        [stp, stp],
                        [id_index - 0.4, id_index + 0.4],
                        color="black",
                        linestyle="-",
                        linewidth=0.5,
                    )
                    ax.plot(
                        [etp, etp],
                        [id_index - 0.4, id_index + 0.4],
                        color="black",
                        linestyle="-",
                        linewidth=0.5,
                    )

        infos[identifier] = (time_sum, time_list)

    ax.set_xlim(min_time, max_time)
    total_width = max_time - min_time
    xticks = np.arange(min_time - total_width // 12, max_time - total_width // 12, 10 * 1e9)
    xtick_labels = [f"{int((i//1e9)%1000)}" for i in xticks]
    ax.set_xticks(xticks)
    ax.set_xticklabels(xtick_labels)

    # summary time cost percent
    for id_index, identifier in enumerate(identifiers):
        print("=" * 30)
        print(f"Identifier {identifier} time cost percent:")
        bubble_time = 100
        time_sum, time_list = infos[identifier]
        for k in time_sum:
            time_perc = round(time_sum[k] / (max_time - min_time) * 100, 2)
            # print time cost percent
            avg_val = round(mean(time_list[k]) / 10e6, 2) if len(time_list[k]) > 0 else "-"
            max_val = round(max(time_list[k]) / 10e6, 2) if len(time_list[k]) > 0 else "-"
            min_val = round(min(time_list[k]) / 10e6, 2) if len(time_list[k]) > 0 else "-"

            bubble_time -= time_perc
            print(f"{k} -- {time_perc} %, "
                  f"avg, min, max = {avg_val}, {min_val}, {max_val} ms, "
                  f"sum, n = {round(time_sum[k]/10e6, 2)} ms, {len(time_list[k])}")
        print(f"bubble time -- {round(bubble_time, 2)}%")

    plt.legend(loc=(1.01, 0.0))
    plt.tight_layout()

    plt.savefig(save_fig_path)


class NoopTracer:
    """Dumb alternative for VizTracer."""

    def __init__(self, **kwargs):
        pass

    def start(self):
        pass

    def stop(self):
        pass

    def save(self, *args, **kwargs):
        pass


def get_tracer(
    tracer_entries: int = 1000000,
    verbose: int = 1,
    max_stack_depth: int = -1,
    include_files: Optional[List[str]] = None,
    exclude_files: Optional[List[str]] = None,
    ignore_c_function: bool = False,
    ignore_frozen: bool = False,
    log_func_retval: bool = False,
    log_func_args: bool = False,
    log_print: bool = False,
    log_gc: bool = False,
    log_async: bool = False,
    pid_suffix: bool = False,
    register_global: bool = True,
    min_duration: int = 0,
    output_file: str = "result.json",
) -> viztracer.VizTracer:
    print("trace: ", os.environ.get("DLLM_TRACE"))
    if os.environ.get("DLLM_TRACE") == "1":
        print("initialized viztracer")
        return viztracer.VizTracer(
            tracer_entries=tracer_entries,
            verbose=verbose,
            max_stack_depth=max_stack_depth,
            include_files=include_files,
            exclude_files=exclude_files,
            ignore_c_function=ignore_c_function,
            ignore_frozen=ignore_frozen,
            log_func_retval=log_func_retval,
            log_func_args=log_func_args,
            log_print=log_print,
            log_gc=log_gc,
            log_async=log_async,
            pid_suffix=pid_suffix,
            register_global=register_global,
            min_duration=min_duration,
            output_file=output_file,
        )
    else:
        return NoopTracer()


def gpu_utilization_monitor(worker_idx: int, interval: float, ttl: float):
    pynvml.nvmlInit()
    gpu_idx = worker_idx % 8
    tik = time.time()
    while time.time() - tik < ttl:
        handle = pynvml.nvmlDeviceGetHandleByIndex(gpu_idx)
        utilization = pynvml.nvmlDeviceGetUtilizationRates(handle)
        memory_info = pynvml.nvmlDeviceGetMemoryInfo(handle)
        total_memory = memory_info.total / (1024**2)  # Convert bytes to megabytes
        used_memory = memory_info.used / (1024**2)
        memory_usage_percentage = (used_memory / total_memory) * 100
        logger.debug(
            f"Worker Index {worker_idx}, GPU {gpu_idx}: "
            f"Compute Utilization - {utilization.gpu}%, "
            f"Total Memory - {total_memory:.2f}MB, Used Memory - {used_memory:.2f}MB, "
            f"Memory Usage - {memory_usage_percentage:.2f}%"
        )
        time.sleep(interval)
    pynvml.nvmlShutdown()


# Helper function to calculate FLOPs using the Megatron-LM paper's formula
def calculate_llama_train_flops(
    checkpoint_activations_factor: int,
    batch_size: int,
    seqlens: List[int],
    num_layers: int,
    hidden_size: int,
    intermediate_size: int,
    vocab_size: int,
):
<<<<<<< HEAD
    flops_per_iteration = (24 * checkpoint_activations_factor * batch_size * seq_length * num_layers *
                           (hidden_size**2)) * (1.0 + (seq_length / (6.0 * hidden_size)) +
                                                (vocab_size / (16.0 * num_layers * hidden_size)))
    return flops_per_iteration


def caculuate_inference_gen_flops(batch_size: int, seq_length: int, num_layers: int, hidden_size: int,
                                  vocab_size: int):
    return (24 * batch_size * seq_length * num_layers *
            (hidden_size**2)) * (1.0 + (seq_length / (6.0 * hidden_size)) +
                                 (vocab_size / (16.0 * num_layers * hidden_size)))
=======
    return checkpoint_activations_factor * caculuate_llama_forward_flops(
        batch_size, seqlens, num_layers, hidden_size, intermediate_size, vocab_size
    )


def caculuate_llama_forward_flops(
    batch_size: int,
    seqlens: List[int],
    num_layers: int,
    hidden_size: int,
    intermediate_size: int,
    vocab_size: int,
):
    assert len(seqlens) == batch_size
    attn_flops = sum(x**2 for x in seqlens) * hidden_size
    return (
        2
        * num_layers
        * (
            4 * sum(seqlens) * hidden_size**2
            + 2 * attn_flops
            + 3 * sum(seqlens) * hidden_size * intermediate_size
        )
        + 4 * sum(seqlens) * vocab_size * hidden_size
    )


def calculate_llama_gen_flops(
    batch_size,
    prompt_lens,
    gen_len,
    num_layers,
    hidden_size,
    intermediate_size,
    vocab_size,
):
    flops = caculuate_llama_forward_flops(
        batch_size, prompt_lens, num_layers, hidden_size, intermediate_size, vocab_size
    )
    for i in range(gen_len):
        prefix_lens = [x + i for x in prompt_lens]
        flops += (
            2
            * num_layers
            * (
                4 * batch_size * hidden_size**2
                + 2 * (sum(prefix_lens) + batch_size) * hidden_size
                + 3 * batch_size * hidden_size * intermediate_size
            )
            + 4 * batch_size * vocab_size * hidden_size
        )
    return flops
>>>>>>> 421baccd
<|MERGE_RESOLUTION|>--- conflicted
+++ resolved
@@ -308,12 +308,10 @@
         total_memory = memory_info.total / (1024**2)  # Convert bytes to megabytes
         used_memory = memory_info.used / (1024**2)
         memory_usage_percentage = (used_memory / total_memory) * 100
-        logger.debug(
-            f"Worker Index {worker_idx}, GPU {gpu_idx}: "
-            f"Compute Utilization - {utilization.gpu}%, "
-            f"Total Memory - {total_memory:.2f}MB, Used Memory - {used_memory:.2f}MB, "
-            f"Memory Usage - {memory_usage_percentage:.2f}%"
-        )
+        logger.debug(f"Worker Index {worker_idx}, GPU {gpu_idx}: "
+                     f"Compute Utilization - {utilization.gpu}%, "
+                     f"Total Memory - {total_memory:.2f}MB, Used Memory - {used_memory:.2f}MB, "
+                     f"Memory Usage - {memory_usage_percentage:.2f}%")
         time.sleep(interval)
     pynvml.nvmlShutdown()
 
@@ -328,22 +326,8 @@
     intermediate_size: int,
     vocab_size: int,
 ):
-<<<<<<< HEAD
-    flops_per_iteration = (24 * checkpoint_activations_factor * batch_size * seq_length * num_layers *
-                           (hidden_size**2)) * (1.0 + (seq_length / (6.0 * hidden_size)) +
-                                                (vocab_size / (16.0 * num_layers * hidden_size)))
-    return flops_per_iteration
-
-
-def caculuate_inference_gen_flops(batch_size: int, seq_length: int, num_layers: int, hidden_size: int,
-                                  vocab_size: int):
-    return (24 * batch_size * seq_length * num_layers *
-            (hidden_size**2)) * (1.0 + (seq_length / (6.0 * hidden_size)) +
-                                 (vocab_size / (16.0 * num_layers * hidden_size)))
-=======
     return checkpoint_activations_factor * caculuate_llama_forward_flops(
-        batch_size, seqlens, num_layers, hidden_size, intermediate_size, vocab_size
-    )
+        batch_size, seqlens, num_layers, hidden_size, intermediate_size, vocab_size)
 
 
 def caculuate_llama_forward_flops(
@@ -356,16 +340,9 @@
 ):
     assert len(seqlens) == batch_size
     attn_flops = sum(x**2 for x in seqlens) * hidden_size
-    return (
-        2
-        * num_layers
-        * (
-            4 * sum(seqlens) * hidden_size**2
-            + 2 * attn_flops
-            + 3 * sum(seqlens) * hidden_size * intermediate_size
-        )
-        + 4 * sum(seqlens) * vocab_size * hidden_size
-    )
+    return (2 * num_layers * (4 * sum(seqlens) * hidden_size**2 + 2 * attn_flops +
+                              3 * sum(seqlens) * hidden_size * intermediate_size) +
+            4 * sum(seqlens) * vocab_size * hidden_size)
 
 
 def calculate_llama_gen_flops(
@@ -377,20 +354,13 @@
     intermediate_size,
     vocab_size,
 ):
-    flops = caculuate_llama_forward_flops(
-        batch_size, prompt_lens, num_layers, hidden_size, intermediate_size, vocab_size
-    )
+    flops = caculuate_llama_forward_flops(batch_size, prompt_lens, num_layers, hidden_size, intermediate_size,
+                                          vocab_size)
     for i in range(gen_len):
         prefix_lens = [x + i for x in prompt_lens]
         flops += (
-            2
-            * num_layers
-            * (
-                4 * batch_size * hidden_size**2
-                + 2 * (sum(prefix_lens) + batch_size) * hidden_size
-                + 3 * batch_size * hidden_size * intermediate_size
-            )
-            + 4 * batch_size * vocab_size * hidden_size
-        )
-    return flops
->>>>>>> 421baccd
+            2 * num_layers *
+            (4 * batch_size * hidden_size**2 + 2 *
+             (sum(prefix_lens) + batch_size) * hidden_size + 3 * batch_size * hidden_size * intermediate_size)
+            + 4 * batch_size * vocab_size * hidden_size)
+    return flops