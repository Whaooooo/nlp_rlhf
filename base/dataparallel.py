from typing import Dict, List, Optional, Tuple, Union
import abc
import collections

import numpy as np
import torch

import base.datapack as datapack
import base.namedarray as namedarray

InterfaceReturnDataType = Union[namedarray.NamedArray, Dict]


class ParallelDataBroker:

    @staticmethod
    def gather_from(src: List[InterfaceReturnDataType]) -> InterfaceReturnDataType:
        """Gather outputs of a data-parallel model RPC."""
        if isinstance(src[0], Dict):
            cnt, stats = {}, {}
            for reply in src:
                for k, v in reply.items():
                    cnt[k] = cnt.get(k, 0) + 1
                    stats[k] = stats.get(k, 0) + v
            return {k: v / cnt for k, v, cnt in zip(stats.keys(), stats.values(), cnt.values())}
        elif isinstance(src[0], namedarray.NamedArray):
            if "input_lens" in src[0]:
                input_lens = torch.cat([x["input_lens"] for x in src], dim=0)
            elif "cu_seqlens" in src[0]:
                input_lens = torch.cat([x["cu_seqlens"][1:] - x["cu_seqlens"][:-1] for x in src], dim=0)
            elif "prompt_lens" in src[0]:
                input_lens = torch.cat([x["prompt_lens"] for x in src], dim=0)
            elif "prompt_cu_seqlens" in src[0]:
                input_lens = torch.cat(
                    [x["prompt_cu_seqlens"][1:] - x["prompt_cu_seqlens"][:-1] for x in src], dim=0)
            res = namedarray.recursive_aggregate(src, lambda x: torch.cat(x, dim=0))
            if "cu_seqlens" in src[0] and len(src[0]["cu_seqlens"].shape) == 1:
                res["cu_seqlens"] = torch.cat([input_lens.new_zeros(1), torch.cumsum(input_lens, dim=0)])
            elif "prompt_cu_seqlens" in src[0] and len(src[0]["prompt_cu_seqlens"].shape) == 1:
                res["prompt_cu_seqlens"] = torch.cat(
                    [input_lens.new_zeros(1), torch.cumsum(input_lens, dim=0)])
            return res
        else:
            raise NotImplementedError(f"Don't know how to gather data of type {[type(x) for x in src]}.")

    @abc.abstractstaticmethod
    def scatter_to(src: namedarray.NamedArray, n_dp: int, **kwargs) -> List[namedarray.NamedArray]:
        """Scatter the input of a data-parallel model RPC."""
        pass


class PaddedBatchParallelDataBroker(ParallelDataBroker):

    @staticmethod
    def gather_from(src: List[InterfaceReturnDataType]) -> InterfaceReturnDataType:
        return ParallelDataBroker.gather_from(src)

    @staticmethod
    def scatter_to(src: namedarray.NamedArray, n_dp: int, **kwargs) -> List[namedarray.NamedArray]:
        datas = namedarray.split(src, n_dp)
        for x in datas:
            x.register_metadata(**src.metadata)
        return datas


class PackedParallelDataBroker(ParallelDataBroker):

    @staticmethod
    def gather_from(src: List[InterfaceReturnDataType]) -> InterfaceReturnDataType:
        return ParallelDataBroker.gather_from(src)

    @staticmethod
<<<<<<< HEAD
    def scatter_to(src: namedarray.NamedArray,
                   n_dp: int,
                   return_sizes=False,
                   partitions: Optional[List[Tuple[int, int]]] = None) -> List[namedarray.NamedArray]:
=======
    def scatter_to(src: namedarray.NamedArray, n_dp: int, min_size: int = 1) -> List[namedarray.NamedArray]:
>>>>>>> 57236487
        if "input_lens" not in src:
            if "cu_seqlens" in src:
                raw_input_lens = src["cu_seqlens"][1:] - src["cu_seqlens"][:-1]
            elif "prompt_lens" in src or "prompt_cu_seqlens" in src:
                if "prompt_lens" in src:
                    raw_input_lens = src["prompt_lens"]
                else:
                    raw_input_lens = src["prompt_cu_seqlens"][1:] - src["prompt_cu_seqlens"][:-1]
            else:
                raise RuntimeError("input_lens/cu_seqlens/prompt_lens/prompt_cu_seqlens "
                                   "must be in the return data when using packed data broker. "
                                   f"Current keys: {list(src.keys())}.")
        else:
            raw_input_lens = src["input_lens"]

<<<<<<< HEAD
        if partitions is None:
            partitions = datapack.min_abs_diff_partition(raw_input_lens.cpu().numpy().astype(np.int64), n_dp)
=======
        partitions = datapack.min_abs_diff_partition(src["input_lens"].cpu().numpy().astype(np.int64), n_dp, min_size)
>>>>>>> 57236487

        input_lens: List[torch.IntTensor] = [raw_input_lens[start:end].int() for start, end in partitions]
        cu_seqlens = [torch.cat([x.new_zeros(1), torch.cumsum(x, dim=0)]).int() for x in input_lens]
        batch_sizes = [cu_seqlen.shape[0] - 1 for cu_seqlen in cu_seqlens]

        offsets = torch.tensor([sum(x) for x in input_lens], dtype=torch.int32).cumsum(0)
        offsets = torch.cat([offsets.new_zeros(1), offsets[:-1]])

        # These are used by log probabilities, which are one-step shorter than packed inputed ids.
        short1input_lens = [x - 1 for x in input_lens]
        short1cu_seqlens = [
            torch.cat([x.new_zeros(1), torch.cumsum(x, dim=0)]).int() for x in short1input_lens
        ]
        short1offsets = torch.tensor([sum(x) for x in short1input_lens], dtype=torch.int32).cumsum(0)
        short1offsets = torch.cat([short1offsets.new_zeros(1), short1offsets[:-1]]).int()

        splitted_data = [collections.defaultdict() for _ in range(n_dp)]
        for k, v in src.items():
            for i, sp in enumerate(splitted_data):
                # NOTE: This is a terrible implementation, because we must know how to split each tensor according to its semantics.
                # Different tensor has different shape and semantics,
                # e.g., packed_seq has shape [tot_seqlen] and should be splited according to cumulative lengths,
                # packed_logprobs has shape [tot_seqlen - bs] (each sequence is one-step shorter) and should be splitted
                # according to short-1 cumulative lengths, seq_no_eos_mask has shape [bs] and performs similar as input_lens, ...
                # so we must enumerate each possible key and deal with them separately, etc.
                if v is None:
                    sp[k] = None
                elif k in ["prompt_lens", "input_lens"]:
                    sp[k] = input_lens[i]
                elif k in ["prompt_cu_seqlens", "cu_seqlens"]:
                    sp[k] = cu_seqlens[i]
                elif k in ["pair_input_lens", "pair_ref_seqlogp"]:
                    start, end = partitions[i]
                    sp[k] = v[2 * start:2 * end]
                elif k in ["seq_no_eos_mask", "rewards", "reward_score", "group_factor", "prompt_lens"]:
                    start, end = partitions[i]
                    sp[k] = v[start:end]
                elif k in [
                        "packed_seq",
                        "packed_logits_mask",
                        "prompt_mask",
                        "packed_input_ids",
                        "values",
                        "logits_mask",
                        "packed_prompts",
                ]:
                    sp[k] = v[offsets[i]:offsets[i] + cu_seqlens[i][-1]]
                elif k in [
                        "packed_logprobs",
                        "packed_ref_logprobs",
                        "old_logp",
                        "ref_logp",
                        "advantages",
                        "ppo_loss_mask",
                        "kl_rewards",
                        "returns",
                ]:
                    sp[k] = v[short1offsets[i]:short1offsets[i] + short1cu_seqlens[i][-1]]
                elif not torch.is_tensor(src[k]):
                    # for constant, preserve value for each splitted instance
                    sp[k] = src[k]
                else:
                    raise RuntimeError(f"Unknown key {k} in packed data. We don't know how to split it. "
                                       f"Check base/dataparallel.py for implemented keys.")
        splitted_data = [namedarray.from_dict(dict(x)) for x in splitted_data]
        for x in splitted_data:
            x.register_metadata(**src.metadata)
        if return_sizes:
            return splitted_data, batch_sizes
        else:
            return splitted_data


def get_broker(type_: str) -> ParallelDataBroker:
    if type_ == "padded_batch":
        return PaddedBatchParallelDataBroker
    elif type_ == "packed":
        return PackedParallelDataBroker
    else:
        raise RuntimeError(f"Unknown data broker type {type_}.")<|MERGE_RESOLUTION|>--- conflicted
+++ resolved
@@ -70,14 +70,11 @@
         return ParallelDataBroker.gather_from(src)
 
     @staticmethod
-<<<<<<< HEAD
     def scatter_to(src: namedarray.NamedArray,
                    n_dp: int,
                    return_sizes=False,
-                   partitions: Optional[List[Tuple[int, int]]] = None) -> List[namedarray.NamedArray]:
-=======
-    def scatter_to(src: namedarray.NamedArray, n_dp: int, min_size: int = 1) -> List[namedarray.NamedArray]:
->>>>>>> 57236487
+                   partitions: Optional[List[Tuple[int, int]]] = None,
+                   min_size: int = 1) -> List[namedarray.NamedArray]:
         if "input_lens" not in src:
             if "cu_seqlens" in src:
                 raw_input_lens = src["cu_seqlens"][1:] - src["cu_seqlens"][:-1]
@@ -93,12 +90,8 @@
         else:
             raw_input_lens = src["input_lens"]
 
-<<<<<<< HEAD
         if partitions is None:
-            partitions = datapack.min_abs_diff_partition(raw_input_lens.cpu().numpy().astype(np.int64), n_dp)
-=======
-        partitions = datapack.min_abs_diff_partition(src["input_lens"].cpu().numpy().astype(np.int64), n_dp, min_size)
->>>>>>> 57236487
+            partitions = datapack.min_abs_diff_partition(raw_input_lens.cpu().numpy().astype(np.int64), n_dp, min_size)
 
         input_lens: List[torch.IntTensor] = [raw_input_lens[start:end].int() for start, end in partitions]
         cu_seqlens = [torch.cat([x.new_zeros(1), torch.cumsum(x, dim=0)]).int() for x in input_lens]
