import functools

from omegaconf import MISSING

from .config_dataset import PromptOnlyDatasetConfig
from .config_model import get_flash_mqat_model_config, ModelConfig
from api.config import *
from api.dfg import ModelInterfaceType, ModelRPC
from base.topology import PipeModelDataParallelTopology
import base.logging as logging

logger = logging.getLogger("PPO exp", "colored")

rollout = ModelRPC(
    "actor",
    ModelInterfaceType.GENERATE,
    input_data=["packed_prompts", "prompt_cu_seqlens"],
    output_data=[
        "seq_no_eos_mask",
        "packed_seq",
        "cu_seqlens",
        "packed_logprobs",
        "packed_logits_mask",
        "prompt_mask",
    ],
    dp_broker_type="packed",
    min_n_seqs=256,
    max_n_seqs=257,
    max_concurrent_calls=4,
)

inf_reward = ModelRPC(
    "reward",
    ModelInterfaceType.INFERENCE,
    input_data=["packed_seq", "cu_seqlens"],
    input_key_remap={"packed_seq": "packed_input_ids"},
    output_data=["scores"],
    output_key_remap={"scores": "rewards"},
    dp_broker_type="packed",
    min_n_seqs=256,
    max_concurrent_calls=1,
)

inf_ref_logits = ModelRPC(
    "ref",
    ModelInterfaceType.INFERENCE,
    input_data=[
        "packed_seq",
        "cu_seqlens",
        "packed_logits_mask",
    ],
    output_data=["logprobs"],
    output_key_remap={"logprobs": "packed_ref_logprobs"},
    dp_broker_type="packed",
    min_n_seqs=256,
    max_concurrent_calls=1,
)

inf_values = ModelRPC(
    "critic",
    ModelInterfaceType.INFERENCE,
    input_data=["packed_seq", "cu_seqlens", "seq_no_eos_mask"],
    output_data=["scores"],
    output_key_remap={"scores": "values"},
    dp_broker_type="packed",
    min_n_seqs=256,
    max_concurrent_calls=1,
)

train_actor = ModelRPC(
    "actor",
    ModelInterfaceType.TRAIN_STEP,
    input_data=[
        "packed_seq",
        "cu_seqlens",
        "packed_logprobs",
        "packed_ref_logprobs",
        "rewards",
        "values",
        "prompt_mask",
        "seq_no_eos_mask",
        "packed_logits_mask",
    ],
    log_return_value=True,
    dp_broker_type="packed",
    min_n_seqs=256,
    max_n_seqs=257,
    min_n_tokens=1,
    max_concurrent_calls=1,
)

train_critic = ModelRPC(
    "critic",
    ModelInterfaceType.TRAIN_STEP,
    input_data=[
        "packed_seq",
        "cu_seqlens",
        "packed_logprobs",
        "packed_ref_logprobs",
        "rewards",
        "values",
        "prompt_mask",
        "seq_no_eos_mask",
    ],
    dp_broker_type="packed",
    log_return_value=True,
    min_n_seqs=256,
    max_n_seqs=257,
    min_n_tokens=1,
    max_concurrent_calls=1,
)


@dataclasses.dataclass
class PPOHyperparmeters:
    """Configuration of PPO hyperparameters.

    Args:
        max_new_tokens (int): Maximum number of new tokens to generate in each iteration.
        min_new_tokens (int): Minimum number of new tokens to generate in each iteration.
        greedy (bool): Whether to use greedy decoding. PPO may not work if set to True.
        top_p (float): Top-p sampling ratio.
        top_k (float): Top-k sampling ratio.
        temperature (float): Sampling temperature.
        ppo_n_minibatches (int): Number of minibatches in each PPO update.
        kl_ctl (float): Coefficient of KL divergence rewards.
        discount (float): Discount factor.
        gae_lambda (float): Lambda factor in GAE.
        eps_clip (float): PPO clipping factor.
        value_eps_clip (float): PPO value clipping factor.
        max_reward_clip (float): Maximum reward value.
        reward_output_scaling (float): Scaling factor of the reward model output.
        reward_output_bias (float): Bias of the reward model output.
            The number outputed by the reward model will be
            CLIP((x - bias) * scaling, -max_reward_clip, max_reward_clip).
        early_stop_imp_ratio (float): PPO update will be early stopped if importance ratio
            exceeds this maximum value.
        use_adaptive_kl_ctl (bool): Whether to use adaptive KL divergence coefficient.
        adv_norm (bool): Whether use advantage normalization.
        value_norm (bool): Whether to denormalize valued and normalize return predictions.
        value_norm_type (str): Type of value normalization. Either exponential moving average or moving average.
        value_norm_beta (float): Exponential decay factor in exponential moving average.
        value_norm_eps (float): Epsilon factor in the denominator of exponential moving average.
        actor_as_critic (bool): Whether to use actor as critic for critic and reward models.
        use_stream_pipe_engine (bool): Whether to use stream pipe engine for actor model.
    """

    max_new_tokens: int = 512
    min_new_tokens: int = 10
    greedy: bool = False
    top_p: float = 1.0
    top_k: int = 200
    temperature: float = 1.0
    ppo_n_minibatches: int = 4
    kl_ctl: float = 0.1
    discount: float = 1.0
    gae_lambda: float = 1.0
    eps_clip: float = 0.2
    value_eps_clip: float = 0.2
    max_reward_clip: float = 20.0
    reward_output_scaling: float = 1.0
    reward_output_bias: float = 0.0
    early_stop_imp_ratio: float = 5.0
    use_adaptive_kl_ctl: bool = False
    adv_norm: bool = False
    value_norm: bool = False
    value_norm_type: str = dataclasses.field(metadata={"choices": ["exp", "ma"]}, default="exp")
    value_norm_beta: float = 0.99995
    value_norm_eps: float = 1e-5
    actor_as_critic: bool = False
    use_stream_pipe_engine: bool = False


@dataclasses.dataclass
class PPOConfig(Experiment):
    experiment_name: str = MISSING
    trial_name: str = MISSING
    trace: bool = False
    seed: int = 1
    total_train_epochs: int = 1
    save_freq_steps: Optional[int] = 20

    is_sft_lora: bool = False
    sft_lora_path: Optional[str] = None
    is_rew_lora: bool = False
    rew_lora_path: Optional[str] = None
    rew_head_path: Optional[str] = None

    actor: ModelConfig = dataclasses.field(default_factory=ModelConfig)
    critic: ModelConfig = dataclasses.field(default_factory=ModelConfig)
    ref: ModelConfig = dataclasses.field(default_factory=ModelConfig)
    rew: ModelConfig = dataclasses.field(default_factory=ModelConfig)
    dataset: PromptOnlyDatasetConfig = dataclasses.field(default_factory=PromptOnlyDatasetConfig)
    ppo: PPOHyperparmeters = dataclasses.field(default_factory=PPOHyperparmeters)

    def __post_init__(self):
        if self.is_sft_lora and (self.sft_lora_path is None or self.actor.type is None):
            raise ValueError("sft_lora_path and base_model_type must be specified when is_sft_lora is True.")
        if self.is_rew_lora and (self.rew_lora_path is None or self.rew.type is None
                                 or self.rew_head_path is None):
            raise ValueError(
                "rew_lora_path, rew_base_model_type and rew_head_path must be specified when is_rw_lora is True."
            )

        self.n_actors = int(self.actor.parallel.pipeline_parallel_size *
                            self.actor.parallel.model_parallel_size * self.actor.parallel.data_parallel_size)
        self.n_critics = int(self.critic.parallel.pipeline_parallel_size *
                             self.critic.parallel.model_parallel_size *
                             self.critic.parallel.data_parallel_size)
        self.n_rewards = int(self.rew.parallel.pipeline_parallel_size *
                             self.rew.parallel.model_parallel_size * self.rew.parallel.data_parallel_size)
        self.n_refs = int(self.ref.parallel.pipeline_parallel_size * self.ref.parallel.model_parallel_size *
                          self.ref.parallel.data_parallel_size)

    def scheduling_setup(self) -> ExperimentScheduling:
        return ExperimentScheduling(
            data_worker=TasksGroup(
                count=1,
                scheduling=Scheduling.data_worker_default(
                    cpu=2,
                    mem=10000,
                ),
            ),
            master_worker=TasksGroup(
                count=1,
<<<<<<< HEAD
                scheduling=Scheduling.master_worker_default(cpu=16,
                                                            mem=100000,
                                                            gpu=1,
                                                            gpu_type="tesla",
                                                            exclude="QH-com[23,35,37]"),
=======
                scheduling=Scheduling.master_worker_default(
                    cpu=4,
                    gpu=1,
                    gpu_type="tesla",
                    mem=100000,
                ),
>>>>>>> 57236487
            ),
            model_worker=[
                TasksGroup(
                    count=self.n_actors,
                    scheduling=Scheduling.model_worker_default(cpu=4,
                                                               gpu=1,
                                                               gpu_type="tesla",
                                                               mem=50000,
                                                               exclude="QH-com[23,35,37]"),
                ),
                TasksGroup(
                    count=self.n_critics,
                    scheduling=Scheduling.model_worker_default(cpu=4,
                                                               gpu=1,
                                                               gpu_type="tesla",
                                                               mem=100000,
                                                               exclude="QH-com[23,35,37]"),
                ),
                TasksGroup(
                    count=self.n_rewards,
                    scheduling=Scheduling.model_worker_default(cpu=4,
                                                               gpu=1,
                                                               gpu_type="tesla",
                                                               mem=100000,
                                                               exclude="QH-com[23,35,37]"),
                ),
                TasksGroup(
                    count=self.n_refs,
                    scheduling=Scheduling.model_worker_default(cpu=4,
                                                               gpu=1,
                                                               gpu_type="tesla",
                                                               mem=100000,
                                                               exclude="QH-com23"),
                ),
            ],
        )

    def initial_setup(self) -> ExperimentConfig:
        dataset = Dataset(
            "packed_prompt",
            args=dict(
                dataset_path=self.dataset.path,
                n_tokens_per_batch=self.dataset.n_tokens_per_batch,
                max_length=self.dataset.max_prompt_len,
            ),
        )
        dataloader = DataLoader("iterable_dataset_loader")
        data_worker = [
            DataWorker(
                tokenizer_name_or_path=self.actor.base_model_path,
                datasets=[dataset],
                dataloader=dataloader,
                seed=self.seed,
            )
        ]

        generation_kwargs = dict(
            max_new_tokens=self.ppo.max_new_tokens,
            min_new_tokens=self.ppo.min_new_tokens,
            greedy=self.ppo.greedy,
            top_p=self.ppo.top_p,
            top_k=self.ppo.top_k,
            temperature=self.ppo.temperature,
        )

        def _make_model_config(cfg: ModelConfig, from_type: str):
            return get_flash_mqat_model_config(
                from_type=from_type,
                model_path=cfg.path,
                hf_model_type=cfg.type,
                tokenizer_path=cfg.base_model_path,
                use_pipe=(cfg.parallel.pipeline_parallel_size > 1),
                dtype="bf16" if cfg.enable_bf16 else "fp16",
                sequence_parallel=cfg.parallel.use_sequence_parallel,
                partition_method=cfg.parallel.partition_method,
                lora=cfg.lora,
            )

        actor_model = _make_model_config(self.actor, "self")
        ref_model = _make_model_config(self.ref, "self")
        critic_type = "self" if not self.ppo.actor_as_critic else "actor_as_critic"
        # critic_type = "random_critic"
        critic_model = _make_model_config(self.critic, critic_type)
        rw_model = _make_model_config(self.rew, critic_type)

        def _make_train_backend_config(cfg: ModelConfig, use_stream_pipe_engine: bool):
            if cfg.parallel.pipeline_parallel_size > 1:
                engine_type = "stream_pipe" if use_stream_pipe_engine else "pipe"
            else:
                engine_type = "deepspeed"
            return ModelBackend(
                "ds_train",
                args=dict(
                    optimizer_name="adam",
                    optimizer_config=dict(
                        lr=cfg.optimizer.lr,
                        weight_decay=cfg.optimizer.weight_decay,
                        eps=cfg.optimizer.eps,
                        betas=(cfg.optimizer.beta1, cfg.optimizer.beta2),
                    ),
                    lr_scheduler_type=cfg.optimizer.lr_scheduler_type,
                    warmup_steps_proportion=cfg.optimizer.warmup_steps_proportion,
                    min_lr_ratio=cfg.optimizer.min_lr_ratio,
                    zero_stage=cfg.optimizer.zero_stage if cfg.parallel.pipeline_parallel_size == 1 else min(
                        cfg.optimizer.zero_stage, 1),
                    gradient_checkpointing=cfg.gradient_checkpointing,
                    num_pipeline_stages=cfg.parallel.pipeline_parallel_size,
                    engine_type=engine_type,
                    offload_optimizer_state=cfg.optimizer.offload,
                    offload_param=cfg.offload,
                    enable_bf16=cfg.enable_bf16,
                    enable_fp16=cfg.enable_fp16,
                    sequence_parallel=cfg.parallel.use_sequence_parallel,
                    enable_async_p2p_communication=cfg.enable_async_p2p,
                ),
            )

        actor_backend = _make_train_backend_config(self.actor, self.ppo.use_stream_pipe_engine)
        critic_backend = _make_train_backend_config(self.critic, False)

        def make_inf_backend(cfg: ModelConfig):
            return ModelBackend(
                "ds_inference",
                args=dict(
                    enable_fp16=(not cfg.enable_bf16),
                    zero_stage=3 if cfg.offload else 0,
                    offload=cfg.offload,
                    enable_bf16=cfg.enable_bf16,
                    engine_type="pipe" if cfg.parallel.pipeline_parallel_size > 1 else "deepspeed",
                    sequence_parallel=cfg.parallel.use_sequence_parallel,
                ),
            )

        ref_backend = make_inf_backend(self.ref)
        rw_backend = make_inf_backend(self.rew)

        ppo_kwargs = dict(
            n_minibatches=self.ppo.ppo_n_minibatches,
            kl_ctl=self.ppo.kl_ctl,
            discount=self.ppo.discount,
            gae_lambda=self.ppo.gae_lambda,
            eps_clip=self.ppo.eps_clip,
            value_eps_clip=self.ppo.value_eps_clip,
            max_reward_clip=self.ppo.max_reward_clip,
            adaptive_kl_ctl=self.ppo.use_adaptive_kl_ctl,
            value_norm=self.ppo.value_norm,
            value_norm_type=self.ppo.value_norm_type,
            value_norm_beta=self.ppo.value_norm_beta,
            value_norm_eps=self.ppo.value_norm_eps,
        )

        actor_interface = ModelInterface(
            "flash_actor",
            args={
                **copy.deepcopy(ppo_kwargs),
                "generation_config": generation_kwargs,
                "early_stop_imp_ratio": self.ppo.early_stop_imp_ratio,
                "force_no_logits_mask": False,
                "adv_norm": self.ppo.adv_norm,
            },
        )
        ref_interface = copy.deepcopy(actor_interface)
        ref_interface.args["enable_save"] = False

        if self.ppo.use_stream_pipe_engine:
            actor_interface = ModelInterface(
                "stream_pipe_ppo_actor",
                args={
                    **copy.deepcopy(ppo_kwargs),
                    "generation_config": generation_kwargs,
                    "early_stop_imp_ratio": self.ppo.early_stop_imp_ratio,
                    "force_no_logits_mask": False,
                    "adv_norm": self.ppo.adv_norm,
                },
            )

        critic_interface = ModelInterface(
            "flash_critic",
            args=copy.deepcopy(ppo_kwargs),
        )
        rw_interface = ModelInterface(
            "flash_paired_rw",
            args=dict(
                enable_save=False,
                output_scaling=self.ppo.reward_output_scaling,
                output_bias=self.ppo.reward_output_bias,
            ),
        )

        actor_topo = PipeModelDataParallelTopology(
            num_pp=self.actor.parallel.pipeline_parallel_size,
            num_mp=self.actor.parallel.model_parallel_size,
            num_dp=self.actor.parallel.data_parallel_size,
        )
        critic_topo = PipeModelDataParallelTopology(
            num_pp=self.critic.parallel.pipeline_parallel_size,
            num_mp=self.critic.parallel.model_parallel_size,
            num_dp=self.critic.parallel.data_parallel_size,
        )
        ref_topo = PipeModelDataParallelTopology(
            num_pp=self.ref.parallel.pipeline_parallel_size,
            num_mp=self.ref.parallel.model_parallel_size,
            num_dp=self.ref.parallel.data_parallel_size,
        )
        rw_topo = PipeModelDataParallelTopology(
            num_pp=self.rew.parallel.pipeline_parallel_size,
            num_mp=self.rew.parallel.model_parallel_size,
            num_dp=self.rew.parallel.data_parallel_size,
        )

        model_worker = ([
            ModelWorker(
                seed=self.seed,
                model=actor_model,
                backend=actor_backend,
                interface=actor_interface,
                model_name="actor",
                topo=actor_topo,
                dp_rank=actor_topo.get_coord(i).data,
                pp_rank=actor_topo.get_coord(i).pipe,
                mp_rank=actor_topo.get_coord(i).model,
                cuda_cache_cleanliness=True,
            ) for i in range(self.n_actors)
        ] + [
            ModelWorker(
                seed=self.seed,
                model=critic_model,
                backend=critic_backend,
                interface=critic_interface,
                model_name="critic",
                topo=critic_topo,
                dp_rank=critic_topo.get_coord(i).data,
                pp_rank=critic_topo.get_coord(i).pipe,
                mp_rank=critic_topo.get_coord(i).model,
                cuda_cache_cleanliness=True,
            ) for i in range(self.n_critics)
        ] + [
            ModelWorker(
                seed=self.seed,
                model=ref_model,
                backend=ref_backend,
                interface=ref_interface,
                model_name="ref",
                dp_rank=ref_topo.get_coord(i).data,
                pp_rank=ref_topo.get_coord(i).pipe,
                mp_rank=ref_topo.get_coord(i).model,
                topo=ref_topo,
                cuda_cache_cleanliness=True,
            ) for i in range(self.n_refs)
        ]+ [
            ModelWorker(
                seed=self.seed,
                model=rw_model,
                backend=rw_backend,
                interface=rw_interface,
                model_name="reward",
                dp_rank=rw_topo.get_coord(i).data,
                pp_rank=rw_topo.get_coord(i).pipe,
                mp_rank=rw_topo.get_coord(i).model,
                topo=rw_topo,
                cuda_cache_cleanliness=True,
            ) for i in range(self.n_rewards)
        ])

        return ExperimentConfig(
            total_train_epochs=self.total_train_epochs,
            benchmark_steps=getattr(self, "benchmark_steps", None),
            save_frequency_steps=self.save_freq_steps,
            model_rpcs=[rollout, inf_ref_logits, inf_reward, inf_values, train_actor, train_critic],
            data_worker=data_worker,
            model_worker=model_worker,
        )<|MERGE_RESOLUTION|>--- conflicted
+++ resolved
@@ -223,20 +223,11 @@
             ),
             master_worker=TasksGroup(
                 count=1,
-<<<<<<< HEAD
                 scheduling=Scheduling.master_worker_default(cpu=16,
                                                             mem=100000,
                                                             gpu=1,
                                                             gpu_type="tesla",
                                                             exclude="QH-com[23,35,37]"),
-=======
-                scheduling=Scheduling.master_worker_default(
-                    cpu=4,
-                    gpu=1,
-                    gpu_type="tesla",
-                    mem=100000,
-                ),
->>>>>>> 57236487
             ),
             model_worker=[
                 TasksGroup(
