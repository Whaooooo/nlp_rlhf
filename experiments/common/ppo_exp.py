--- conflicted
+++ resolved
@@ -135,13 +135,10 @@
     critic_num_pipeline_micro_batches: Optional[int] = None
     # ref model
     ref_dp_size: int = 1
-<<<<<<< HEAD
     offload_ref: bool = False
     ref_enable_bf16: bool = False
-=======
     ref_mp_size: int = 1
     ref_pp_size: int = 1
->>>>>>> e46c3e33
     # reward model
     rew_dp_size: int = 1  # Since reward model is usually not large, we disable PP and TP for it.
     offload_reward: bool = False
@@ -484,11 +481,8 @@
                 enable_fp16=(not self.ref_enable_bf16),
                 zero_stage=3 if self.offload_ref else 0,
                 offload=self.offload_ref,
-<<<<<<< HEAD
                 enable_bf16=self.ref_enable_bf16,
-=======
                 engine_type="pipe" if self.ref_pp_size > 1 else "deepspeed",
->>>>>>> e46c3e33
             ),
         )
         rw_backend = ModelBackend(
