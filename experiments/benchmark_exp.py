--- conflicted
+++ resolved
@@ -3,12 +3,9 @@
 from api.config import *
 from api.ecs import Commands, DataQuery, MasterWorkerECS, ModelQuery, RawDataQuery
 
-<<<<<<< HEAD
 import os 
-=======
 EXPR_DEADLINE = "now+8hours"
 EXPR_TIME_LIMIT = "30"
->>>>>>> 6f3c79ed
 
 
 def rollout(
@@ -127,11 +124,7 @@
 class ChatRLHFBenchmarkExperiment(Experiment):
 
     def __init__(self,
-<<<<<<< HEAD
-                 n_actors=7,
-=======
                  n_actors=1,
->>>>>>> 6f3c79ed
                  n_critics=1,
                  n_rewards=1,
                  n_refs=1,
@@ -159,7 +152,6 @@
                 scheduling=Scheduling.data_worker_default(
                     cpu=2,
                     mem=10000,
-                    node_type="g1",
                     begin=None,
                     deadline=EXPR_DEADLINE,
                     time_limit=EXPR_TIME_LIMIT,
@@ -170,7 +162,6 @@
                 scheduling=Scheduling.master_worker_default(
                     cpu=4,
                     mem=10000,
-                    node_type="g1",
                     begin=None,
                     deadline=EXPR_DEADLINE,
                     time_limit=EXPR_TIME_LIMIT,
@@ -192,61 +183,30 @@
                 #     ),
                 # ),
                 TasksGroup(
-<<<<<<< HEAD
-                    count=self.n_actors,
-                    scheduling=Scheduling.model_worker_default(
-                        cpu=8,
-                        gpu=1,
-                        gpu_type='tesla',
-                        mem=60000,
-                        nodelist='YL-com02',
-                    ),
-                ),
-            ] + [
-                TasksGroup(
-                    count=self.n_critics+self.n_rewards+self.n_refs,
-                    scheduling=Scheduling.model_worker_default(
-                        cpu=2,
-                        gpu=0.25,
-                        gpu_type='tesla',
-                        mem=30000,
-                        nodelist='YL-com02',
-=======
                     count=self.n_actors + self.n_critics + self.n_refs + self.n_rewards,
                     scheduling=Scheduling.model_worker_default(
                         cpu=4,
                         gpu=0.25,
                         gpu_type='tesla',
                         mem=30000,
-                        # nodelist='frl8a140',
-                        node_type="a100",
-                        begin=None,
+                        nodelist='YL-com02',
                         deadline=EXPR_DEADLINE,
                         time_limit=EXPR_TIME_LIMIT,
->>>>>>> 6f3c79ed
                     ),
                 ),
-            ],
+            ]
         )
 
     def initial_setup(self) -> ExperimentConfig:
         model_dir = "/data/meizy/models/cfgonly"
         data_path = "/data/meizy/datasets/Dahoas/rm-static/data.jsonl"
         if self.actor_model_name is None:
-<<<<<<< HEAD
             actor_path = os.path.join(model_dir, "opt-5120-40")
-=======
-            actor_path = "/lustre/meizy/base_models/cfgonly/opt-768-12"
->>>>>>> 6f3c79ed
         else:
             actor_path = os.path.join(model_dir, self.actor_model_name)
 
         if self.critic_model_name is None:
-<<<<<<< HEAD
             critic_path = os.path.join(model_dir, "opt-768-12")
-=======
-            critic_path = "/lustre/meizy/base_models/cfgonly/opt-768-12"
->>>>>>> 6f3c79ed
         else:
             critic_path = os.path.join(model_dir, self.critic_model_name)
         # rw_lora_head_path = \
@@ -445,7 +405,8 @@
 
 # OPT small scale exps: one card benchmark
 
-actor_model_specs = [(2048, 24), (1024, 24), (768, 12), (4096, 24)]  # tuple (hidden_size, layer)
+actor_model_specs = [(2048, 24), (1024, 24), (768, 12), (4096, 24),
+                     (4096, 36)]  # tuple (hidden_size, layer)
 critic_model_specs = [(1024, 24), (768, 12)]
 
 spec_to_n_params = {
