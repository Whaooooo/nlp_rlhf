--- conflicted
+++ resolved
@@ -25,17 +25,7 @@
         f"Model checkpoints will be saved to {os.path.join(MODEL_SAVE_ROOT, args.experiment_name, args.trial_name)}"
     )
 
-<<<<<<< HEAD
-    slurm_available = (int(
-        subprocess.run(
-            "squeue",
-            shell=True,
-            stdout=open(os.devnull, "wb"),
-            stderr=open(os.devnull, "wb"),
-        ).returncode) == 0)
-=======
     slurm_available = check_slurm_availability()
->>>>>>> 4849f25a
     if slurm_available:
         logger.warning("Slurm is available. You probably run the system on ctrl nodes. "
                        "Using slurm to launch remote workers.")
