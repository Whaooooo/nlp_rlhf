--- conflicted
+++ resolved
@@ -284,15 +284,9 @@
     min_duration: int = 0,
     output_file: str = "result.json",
 ) -> viztracer.VizTracer:
-<<<<<<< HEAD
-    logger.info(f"trace: {os.environ.get('REAL_TRACE')}")
-    if os.environ.get("REAL_TRACE") == "1":
-        logger.info("initialized viztracer")
-=======
     # print("trace: ", os.environ.get("REAL_TRACE"))
     if os.environ.get("REAL_TRACE") == "1":
         # print("initialized viztracer")
->>>>>>> 4316e844
         return viztracer.VizTracer(
             tracer_entries=tracer_entries,
             verbose=verbose,
