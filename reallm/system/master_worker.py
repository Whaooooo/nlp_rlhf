--- conflicted
+++ resolved
@@ -905,15 +905,8 @@
             fetch_data_queue=asyncio.Queue(1),
             eval_queue=asyncio.Queue(1),
             save_queue=asyncio.Queue(1),
-<<<<<<< HEAD
-            model_traversal={
-                model_name: 0
-                for model_name in set(r.model_name.role for r in self.__model_rpcs)
-            },
-=======
             rpc_traversal={rpc.name: 0
                            for rpc in self.__model_rpcs},
->>>>>>> 6c4947bb
             can_do_rpc={rpc.name: asyncio.Semaphore(rpc.max_concurrent_calls)
                         for rpc in self.__model_rpcs},
             request_queues={
