--- conflicted
+++ resolved
@@ -22,7 +22,9 @@
 from reallm.base.asyncio_utils import (raise_asyncio_exception, setup_run_until_complete,
                                        teardown_run_util_complete)
 from reallm.base.cluster import spec as cluster_spec
-from reallm.base.constants import MODEL_SAVE_ROOT, RECOVER_ROOT
+from reallm.base.constants import MODEL_SAVE_ROOT
+from reallm.base.monitor import (caculuate_llama_forward_flops, calculate_llama_gen_flops,
+                                 calculate_llama_train_flops)
 from reallm.system.buffer import AsyncIOSequenceBuffer
 import reallm.api.core.config as config_api
 import reallm.api.core.data_api as data_api
@@ -32,8 +34,6 @@
 import reallm.base.recover as recover
 import reallm.system.request_reply_stream as request_reply_stream
 import reallm.system.worker_base as worker_base
-from reallm.base.monitor import (caculuate_llama_forward_flops, calculate_llama_gen_flops,
-                                         calculate_llama_train_flops)
 
 logger = logging.getLogger("master worker", "system")
 blogger = logging.getLogger("benchmark")
@@ -126,42 +126,6 @@
     return [p.data for p in payloads]
 
 
-<<<<<<< HEAD
-def split_packed_batch_into_seqs(
-        sample: namedarray.NamedArray,
-        input_lens: Optional[torch.Tensor] = None,
-        return_seqlens: bool = False,
-        return_hash: bool = False,  # for recover
-) -> List[namedarray.NamedArray]:
-    if input_lens is None:
-        if "input_lens" in sample:
-            input_lens = sample["input_lens"]
-        elif "prompt_lens" in sample:
-            input_lens = sample["prompt_lens"]
-        elif "cu_seqlens" in sample:
-            input_lens = sample["cu_seqlens"][1:] - sample["cu_seqlens"][:-1]
-        elif "prompt_cu_seqlens" in sample:
-            input_lens = sample["prompt_cu_seqlens"][1:] - sample["prompt_cu_seqlens"][:-1]
-
-    partitions = [(i, i + 1) for i in range(input_lens.shape[0])]
-    sample["input_lens"] = input_lens
-    sample.register_metadata(seqlens=input_lens.cpu().numpy().tolist())
-    res = dataparallel.PackedParallelDataBroker.scatter_to(sample,
-                                                           n_dp=len(input_lens),
-                                                           partitions=partitions)
-
-    if not return_seqlens:
-        return res
-    else:
-        if not return_hash:
-            return res, input_lens
-        else:
-            # HACK
-            return res, input_lens, [hash(x) for x in res]
-
-
-=======
->>>>>>> 4316e844
 def _request_parameter_sync(
     stream: request_reply_stream.NameResolvingRequstClient,
     msid2mwid: Dict[config_pkg.ModelShardID, int],
@@ -268,9 +232,6 @@
     request_queues: Dict[str, List[asyncio.Queue]]
 
     training_buffer_indices: Set[int] = dataclasses.field(default_factory=set)
-    used_hash_vals_this_epoch: Set[int] = dataclasses.field(default_factory=set)
-    is_recover_epoch: bool = False
-    hash_vals_to_ignore_in_recover: Set[int] = dataclasses.field(default_factory=set)
     data_amount: InterfaceDataAmount = dataclasses.field(default_factory=InterfaceDataAmount)
 
 
@@ -480,7 +441,6 @@
         sample = await buffer.get_batch_for_rpc(rpc)
 
         if rpc.is_src:
-            ctrl.used_hash_vals_this_epoch = ctrl.used_hash_vals_this_epoch.union(sample.hash_vals)
             ctrl.training_buffer_indices = ctrl.training_buffer_indices.union(sample.indices)
 
         if rpc.interface_type == dfg.ModelInterfaceType.GENERATE:
@@ -627,21 +587,6 @@
     buffer: AsyncIOSequenceBuffer,
     data_owner: Dict[Tuple[int, str], Tuple[str, int]],
     stream: request_reply_stream.NameResolvingRequstClient,
-<<<<<<< HEAD
-    ctrl: RPCCorountineControl,
-):
-    # FIXME: estimate average tokens per batch
-    # FIXME: change dataset to plain dataset and do dynamic batching here
-    while not ctrl.stop.is_set():
-        await ctrl.fetch_data_queue.get()
-        # fetch data from dataloader to fill the sequence buffer
-        blogger.info(f"Filling data into the buffer in a new epoch.")
-        fetch_data_start = time.perf_counter()
-        cur_epoch = latest_epoch = None
-        counter = 0
-        while cur_epoch is None or cur_epoch == latest_epoch:
-            data_batches: List[data_api.DataBatch] = await group_rpc_blocked(
-=======
     fetch_ctl: asyncio.Queue,
     stop_ctl: asyncio.Event,
     data_spec_ctl: asyncio.Queue,
@@ -657,73 +602,12 @@
         is_final_batch = False
         while not is_final_batch:
             data_batches: List[data_api.DataBatchMeta] = await group_rpc_blocked(
->>>>>>> 4316e844
                 stream,
                 handlers=[f"__data{i}__" for i in range(src_rpc_dp_size)],
                 handle_type="fetch",
                 datas=[None for _ in range(src_rpc_dp_size)],
                 verbose=False,
             )
-<<<<<<< HEAD
-            # blogger.info("*"*20)
-            # for db in data_batches:
-            #     blogger.info(f"{db}")
-
-            # Update counters. All starting from 0.
-            if cur_epoch is None:
-                cur_epoch = latest_epoch = data_batches[0].epoch
-            else:
-                latest_epoch = data_batches[0].epoch
-
-            if cur_epoch != latest_epoch:
-                ctrl.is_recover_epoch = False
-
-            # Merge fetched data. We assume fetched data is a flattened dict.
-            datas = [x.data for x in data_batches]
-            named_array_datas = [namedarray.from_dict(d) for d in datas]
-            total_batch = []
-            n_seqs = []
-            # sample_keys = named_array_datas[0].keys()
-            for sample in named_array_datas:
-                xs, seqlens, hash_vals = split_packed_batch_into_seqs(sample,
-                                                                      return_seqlens=True,
-                                                                      return_hash=True)
-                batch = [(list(x.keys()), seqlen, hash_val)
-                         for x, seqlen, hash_val in zip(xs, seqlens, hash_vals)]
-                if ctrl.is_recover_epoch:
-                    blogger.info(f"before filter {len(batch)}")
-                    batch = list(filter(lambda x: x[2] not in ctrl.hash_vals_to_ignore_in_recover, batch))
-                    blogger.info(f"after filter {len(batch)}")
-                n_seqs.append(len(batch))
-                total_batch.extend(batch)
-                assert len(xs) == len(seqlens) == len(
-                    hash_vals), f"{len(xs)}, {len(seqlens)}, {len(hash_vals)}"
-                # assert sample_keys == sample.keys()
-
-            gathered_sample = dataparallel.ParallelDataBroker.gather_from(
-                [namedarray.from_dict(x) for x in datas])
-
-            buffer_indices = await buffer.put_batch(total_batch)
-            # blogger.info(f"buffer indices {len(buffer_indices)} n_seqs {sum(n_seqs)} {n_seqs}")
-            assert len(buffer_indices) == sum(n_seqs)
-
-            for dp_i, (st, ed) in enumerate(
-                    zip([0] + list(itertools.accumulate(n_seqs)), itertools.accumulate(n_seqs))):
-                for buf_idx in buffer_indices[st:ed]:
-                    for k in gathered_sample.keys():
-                        data_owner[(buf_idx, k)] = (src_rpc_model_name, dp_i)
-
-            await group_rpc_blocked(
-                stream,
-                handlers=[f"__data{i}__" for i in range(src_rpc_dp_size)],
-                handle_type="store",
-                datas=[
-                    buffer_indices[st:ed]
-                    for st, ed in zip([0] + list(itertools.accumulate(n_seqs)), itertools.accumulate(n_seqs))
-                ],
-                verbose=False,
-            )
-=======
             cur_epoch = data_batches[0].epoch
 
             loaded_data_batches += data_batches
@@ -779,7 +663,6 @@
             datas=store_buffer_indices,
             verbose=False,
         )
->>>>>>> 4316e844
 
         async with buffer.lock:
             buffer.lock.notify(buffer.n_rpcs)
@@ -845,7 +728,6 @@
 
 class MasterWorker(worker_base.Worker):
     os.makedirs(MODEL_SAVE_ROOT, exist_ok=True)
-    os.makedirs(RECOVER_ROOT, exist_ok=True)
 
     def _configure(self, config: config_pkg.MasterWorker):
         self.config = config
@@ -893,26 +775,9 @@
         )
         os.makedirs(self.MODEL_SAVE_ROOT, exist_ok=True)
 
-        self.__recover_run = os.environ.get("RECOVER_RUN", "0") == "1"
-        self.__recover_info = recover.load_recover_info() if self.__recover_run else None
-        self.__this_step_info = recover.StepInfo(
-            epoch=0,
-            epoch_step=0,
-            global_step=0,
-        )
-        self.__last_step_info = None
-        self.__recover_first_epoch_done = False
-
         self.__initialized = False
         self._epoch = 0
-        self._epoch_step = self._global_step = self._start_global_step = 0
-
-        if self.__recover_run:
-            self._epoch = self.__recover_info.recover_start.epoch
-            self._epoch_step = self.__recover_info.recover_start.epoch_step
-            self._start_global_step = self._global_step = self.__recover_info.recover_start.global_step
-            logger.info(f"Recovering from previous run: "
-                        f"{(self._epoch, self._epoch_step, self._global_step)}")
+        self._epoch_step = self._global_step = 0
 
         # for benchmark
         self.e2e_time_history = []
@@ -943,37 +808,6 @@
         )
         self.__stream: request_reply_stream.NameResolvingRequstClient
 
-<<<<<<< HEAD
-        # Request training specification from data workers, e.g. batch size and total train steps.
-        p = request_reply_stream.Payload(
-            handler="__data0__",
-            handle_name="spec",
-        )
-        self.__stream.post(p)
-        self.__stream.poll(block=True, pattern=create_exact_match_pattern([p.syn_reply_id]))
-        self.__stream.post(
-            request_reply_stream.Payload(handler="__data0__", handle_name="ack", request_id=p.ack_reply_id))
-        ft_spec: model_api.FinetuneSpec = self.__stream.poll(block=True,
-                                                             pattern=create_exact_match_pattern(
-                                                                 [p.request_id])).data
-        ft_spec.total_train_epochs = self.config.exp_ctrl.total_train_epochs
-        ft_spec.total_train_steps = ft_spec.total_train_epochs * ft_spec.steps_per_epoch
-
-        logger.info(f"master_worker finetune spec: {ft_spec}")
-
-        batch_size = ft_spec.batch_size_per_device
-        # logger.info(
-        #     "\n\n"
-        #     + "=" * 40
-        #     + f"\nTotal train epochs: {ft_spec.total_train_epochs}"
-        #     + f"\nTotal train steps: {ft_spec.total_train_steps}"
-        #     + f"\nSteps per epoch: {ft_spec.steps_per_epoch}"
-        #     + f"\nEffective batch size: {batch_size}\n"
-        #     + "=" * 40
-        #     + "\n"
-        # )
-        # logger.info(f"ft_spec = {ft_spec}")
-=======
         src_rpc = [rpc for rpc in self.config.model_rpcs if rpc.is_src][0]
         src_rpc_model_name = src_rpc.model_name
         src_rpc_dp_size = self.config.model_topos[src_rpc.model_name].get_dim("data")
@@ -995,7 +829,6 @@
                                                                pattern=create_exact_match_pattern(
                                                                    [p.request_id])).data
             total_n_seqs += n_seqs_per_dataset_shard
->>>>>>> 4316e844
 
         event_loop = asyncio.new_event_loop()
         asyncio.set_event_loop(event_loop)
@@ -1109,10 +942,7 @@
                 rpc.name: [asyncio.Queue(1) for _ in range(rpc.max_concurrent_calls)]
                 for rpc in self.__model_rpcs
             },
-            is_recover_epoch=self.__recover_run)
-        if self.__recover_run:
-            self.__rpc_ctrl.hash_vals_to_ignore_in_recover = self.__recover_info.hash_vals_to_ignore
-            self.__rpc_ctrl.used_hash_vals_this_epoch = self.__recover_info.hash_vals_to_ignore
+        )
 
         self.__fetch_master_ctl = asyncio.Queue(1)
 
@@ -1167,13 +997,9 @@
                 data_owner=self.__data_owner,
                 buffer=self.__seqbuffer,
                 stream=self.__stream,
-<<<<<<< HEAD
-                ctrl=self.__rpc_ctrl,
-=======
                 fetch_ctl=self.__rpc_ctrl.fetch_data_queue,
                 stop_ctl=self.__rpc_ctrl.stop,
                 data_spec_ctl=self.__rpc_ctrl.data_spec_queue,
->>>>>>> 4316e844
             ))
         eval_task = event_loop.create_task(
             model_eval_thread_func(
@@ -1209,12 +1035,6 @@
     def _poll(self):
         if not self.__initialized:
             self.__lazy_init()
-
-        # if self.__recover_run and self.__recover_info.error_history is not None:
-        #     if self.__this_step_info in self.__recover_info.error_history:
-        #         # skip error step
-        #         self.__increment_step()
-        #         return worker_base.PollResult(sample_count=0, batch_count=0)
 
         # Main execution steps. The graph runs under-the-hood in RPC & stream threads.
         # Wait for the finish of the tranverse of the execution graph.
@@ -1239,13 +1059,8 @@
             except asyncio.exceptions.InvalidStateError:
                 # Catch the exception when future.result() is not ready.
                 pass
-            except KeyboardInterrupt as e:
-                raise_asyncio_exception(self.__asyncio_ctx, raise_error=False)
-                raise e
             except:
                 raise_asyncio_exception(self.__asyncio_ctx)
-<<<<<<< HEAD
-=======
         logger.info("Execution finished!")
 
         try:
@@ -1262,13 +1077,25 @@
 
         should_eval = self.__eval_ctl.check(epochs=int(is_new_epoch), steps=1)
         should_save = self.__save_ctl.check(epochs=int(is_new_epoch), steps=1)
->>>>>>> 4316e844
-
-        logger.info("Execution finished!")
-
-        self.__increment_step()
+
+        if is_new_epoch:
+            self._epoch += 1
+            self._epoch_step = 0
+
+        self._epoch_step += 1
+        self._global_step += 1
+
+        if should_eval:
+            self.__rpc_ctrl.eval_queue.put_nowait((self._epoch, self._epoch_step))
+        if should_save:
+            self.__rpc_ctrl.save_queue.put_nowait((self._epoch, self._epoch_step, self._global_step))
+
+        if is_new_epoch:
+            if self._epoch > self.__total_train_epochs:
+                self.experiment_complete_exit(f"Training completes! Yeah!!!")
+
         total_time_consumption = time.perf_counter() - self._train_start_time
-        time_per_step = total_time_consumption / (self._global_step - self._start_global_step + 1)
+        time_per_step = total_time_consumption / (self._global_step + 1)
         e2e_time = time.perf_counter() - execution_start
         self.e2e_time_history.append(e2e_time)
 
@@ -1372,76 +1199,37 @@
 
         return worker_base.PollResult(sample_count=1, batch_count=1)
 
-    def __increment_step(self):
-        try:
-            self.__fetch_master_ctl.get_nowait()
-            is_new_epoch = True
-        except asyncio.QueueEmpty:
-            is_new_epoch = False
-
-        if is_new_epoch:
-            # do not update epoch counter when recover for the first step
-            if self.__recover_run and not self.__recover_first_epoch_done:
-                self.__recover_first_epoch_done = True
-            else:
-                self._epoch += 1
-
-                self.__rpc_ctrl.used_hash_vals_this_epoch = set()
-                self._epoch_step = 0
-
-        self._epoch_step += 1
-        self._global_step += 1
-
-        should_eval = self.__eval_ctl.check(epochs=int(is_new_epoch), steps=1)
-        should_save = self.__save_ctl.check(epochs=int(is_new_epoch), steps=1)
-
-        if should_eval:
-            self.__rpc_ctrl.eval_queue.put_nowait((self._epoch, self._epoch_step))
-        if should_save:
-            self.__rpc_ctrl.save_queue.put_nowait((self._epoch, self._epoch_step, self._global_step))
-
-        if is_new_epoch and self._epoch > self.__total_train_epochs:
-            self.experiment_complete_exit(f"Training completes! Yeah!!!")
-
-        self.__last_step_info = self.__this_step_info
-        self.__this_step_info = recover.StepInfo(
-            epoch=self._epoch,
-            epoch_step=self._epoch_step,
-            global_step=self._global_step,
-        )
-
     def experiment_complete_exit(self, msg: str):
         self.__rpc_ctrl.stop.set()
         self.__asyncio_ctx.loop.stop()
         try:
             teardown_run_util_complete(self.__asyncio_ctx)
         except RuntimeError as e:
-            logger.info(colorama.Style.RESET_ALL + colorama.Fore.YELLOW + colorama.Style.BRIGHT + "\033[1m" +
-                        msg + colorama.Style.RESET_ALL)
-            exit(0)
-            # raise ExperimentComplete(msg) from e
+            raise ExperimentComplete(msg) from e
 
     def __recover_save(self):
         # save step info for recover
-        if self.__recover_run:
-            error_history = self.__recover_info.error_history + [self.__this_step_info]
-        else:
-            error_history = [self.__this_step_info]
-
-        recover_info = recover.RecoverInfo(
-            # recover_start=self.__last_step_info,
-            recover_start=self.__this_step_info,
-            last_step_info=self.__last_step_info,
-            error_history=error_history,
-            hash_vals_to_ignore=self.__rpc_ctrl.used_hash_vals_this_epoch,
-        )
-        import pprint
-        logger.info("dumped recover info to file")
-        pprint.pprint(recover_info.recover_start)
-        pprint.pprint(recover_info.last_step_info)
-        pprint.pprint(recover_info.error_history)
-        pprint.pprint(len(recover_info.hash_vals_to_ignore))
-        recover.dump_recover_info(recover_info)
+        # if self.__recover_run:
+        #     error_history = self.__recover_info.error_history + [self.__this_step_info]
+        # else:
+        #     error_history = [self.__this_step_info]
+
+        # recover_info = recover.RecoverInfo(
+        #     # recover_start=self.__last_step_info,
+        #     recover_start=self.__this_step_info,
+        #     last_step_info=self.__last_step_info,
+        #     error_history=error_history,
+        #     hash_vals_to_ignore=self.__rpc_ctrl.used_hash_vals_this_epoch,
+        # )
+        # import pprint
+        # logger.info("dumped recover info to file")
+        # pprint.pprint(recover_info.recover_start)
+        # pprint.pprint(recover_info.last_step_info)
+        # pprint.pprint(recover_info.error_history)
+        # pprint.pprint(len(recover_info.hash_vals_to_ignore))
+        # recover.dump_recover_info(recover_info)
+        # TODO: fix recover
+        pass
 
     def _exit_hook(self, exit_status: worker_base.WorkerServerStatus):
         logger.info(f"Master worker exits with {exit_status}.")
