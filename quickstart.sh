# SFT_MODEL_PATH=/lustre/aigc/llm/checkpoints/fw/quickstart-sft-debug/20240603-1/default/epoch7epochstep5globalstep50/
SFT_MODEL_PATH=/lustre/public/pretrained_model_weights/Llama-2-13b-hf
RW_MODEL_PATH=/lustre/aigc/llm/checkpoints/fw/quickstart-rw-debug/20240603-1/default/epoch1epochstep40globalstep40/

# python3 -m reallm.apps.quickstart sft experiment_name=quickstart-sft-debug trial_name=20240528 \
#     allocation_mode=pipe_model \
#     total_train_epochs=8 \
#     save_freq_steps=50 eval_freq_epochs=1 \
#     model.optimizer.lr_scheduler_type=cosine \
#     model.optimizer.lr=1e-5 \
#     model.optimizer.warmup_steps_proportion=0.02 \
#     model.type._class=llama \
#     model.type.size=7 \
#     model.type.is_critic=False \
#     model.path=/lustre/public/pretrained_model_weights/Llama-2-7b-hf \
<<<<<<< HEAD
#     model.parallel.pipeline_parallel_size=1 \
#     model.parallel.model_parallel_size=2 \
#     model.parallel.data_parallel_size=4 \
=======
>>>>>>> 4849f25a
#     model.gradient_checkpointing=True \
#     model.optimizer.offload=False \
#     model.optimizer.type=adam \
#     dataset.train_path=/lustre/fw/datasets/imdb/rl/sft_pos-train.jsonl \
#     dataset.valid_path=/lustre/fw/datasets/imdb/rl/sft_pos-valid.jsonl \
#     dataset.max_seqlen=1024 \
#     dataset.train_bs_n_seqs=512 \
#     dataset.valid_bs_n_seqs=512

<<<<<<< HEAD
SFT_MODEL_PATH=/lustre/aigc/llm/checkpoints/fw/quickstart-sft-debug/20240603-1/default/epoch7epochstep11globalstep50/
# SFT_MODEL_PATH=/lustre/public/pretrained_model_weights/testOnly/llama-2-16l/
python3 -m reallm.apps.quickstart rw experiment_name=quickstart-rw-debug trial_name=20240603-1 \
    total_train_epochs=1 \
    save_freq_steps=5 eval_freq_epochs=1 \
    model.type._class=llama \
    model.type.size=7 \
    model.type.is_critic=True \
    model.path=$SFT_MODEL_PATH \
    model.parallel.pipeline_parallel_size=2 \
    model.parallel.model_parallel_size=2 \
    model.parallel.data_parallel_size=2 \
    model.gradient_checkpointing=True \
    model.parallel.use_sequence_parallel=True \
    model.optimizer.lr_scheduler_type=cosine \
    model.optimizer.lr=1e-5 \
    model.optimizer.warmup_steps_proportion=0.0 \
    dataset.train_path=/lustre/fw/datasets/imdb/rl/rm_paired-train.jsonl \
    dataset.valid_path=/lustre/fw/datasets/imdb/rl/rm_paired-valid.jsonl \
    dataset.max_pairs_per_prompt=2 \
    dataset.max_seqlen=1024 \
    dataset.train_bs_n_seqs=512 \
    dataset.valid_bs_n_seqs=512
=======
# python3 -m reallm.apps.quickstart rw experiment_name=quickstart-rw-debug trial_name=20240604-0 \
#     allocation_mode=pipe_model \
#     total_train_epochs=2 \
#     save_freq_steps=20 eval_freq_epochs=1 \
#     model.type._class=llama \
#     model.type.size=7 \
#     model.type.is_critic=True \
#     model.path=$SFT_MODEL_PATH \
#     model.gradient_checkpointing=True \
#     dataset.train_path=/lustre/fw/datasets/imdb/rl/rm_paired-train.jsonl \
#     dataset.valid_path=/lustre/fw/datasets/imdb/rl/rm_paired-valid.jsonl \
#     dataset.max_pairs_per_prompt=2 \
#     dataset.max_seqlen=1024 \
#     dataset.train_bs_n_seqs=512 \
#     dataset.valid_bs_n_seqs=512
>>>>>>> 4849f25a

# python3 -m reallm.apps.quickstart dpo experiment_name=quickstart-dpo-debug trial_name=20240605-0 \
#     allocation_mode=pipe_model \
#     n_nodes=1 \
#     recover_mode=disabled \
#     total_train_epochs=2 \
#     save_freq_steps=5 \
#     actor.type._class=llama \
#     actor.type.size=7 \
#     actor.type.is_critic=False \
#     actor.path=$SFT_MODEL_PATH \
<<<<<<< HEAD
#     actor.parallel.pipeline_parallel_size=2 \
#     actor.parallel.model_parallel_size=2 \
#     actor.parallel.data_parallel_size=2 \
=======
>>>>>>> 4849f25a
#     actor.gradient_checkpointing=True \
#     ref.type._class=llama \
#     ref.type.size=7 \
#     ref.type.is_critic=False \
#     ref.path=$SFT_MODEL_PATH \
#     dataset.train_path=/lustre/fw/datasets/imdb/rl/rm_paired-train-lite.jsonl \
#     dataset.max_pairs_per_prompt=2 \
<<<<<<< HEAD
#     dataset.max_seqlen=1024 \
#     dataset.train_bs_n_seqs=512 \
#     dataset.valid_bs_n_seqs=512

# RW_MODEL_PATH=/lustre/aigc/llm/checkpoints/fw/quickstart-rw-debug/20240603-1/default/epoch1epochstep10globalstep10/
RW_MODEL_PATH=/lustre/public/pretrained_model_weights/testOnly/llama-2-16l/
# python3 -m reallm.apps.quickstart ppo experiment_name=quickstart-ppo-debug trial_name=20240523 \
python3 examples/ppo_sentiment.py my-ppo experiment_name=quickstart-ppo-debug trial_name=20240523 \
    total_train_epochs=8 \
=======
#     dataset.max_seqlen=256 \
#     dataset.train_bs_n_seqs=256 \
#     dataset.valid_bs_n_seqs=256

python3 -m reallm.apps.quickstart ppo experiment_name=debug-quickstart-ppo trial_name=20240606-2 \
    allocation_mode=heuristic \
    n_nodes=2 \
    nodelist=\'QH-com[48-49]\'\
    recover_mode=resume \
    recover_retries=1 \
>>>>>>> 4849f25a
    save_freq_steps=null \
    actor.type._class=llama \
    actor.type.size=13 \
    actor.type.is_critic=False \
    actor.path=$SFT_MODEL_PATH \
    actor.gradient_checkpointing=True \
    critic.type._class=llama \
    critic.type.size=7 \
    critic.type.is_critic=True \
    critic.path=$RW_MODEL_PATH \
    critic.gradient_checkpointing=True \
    ref.type._class=llama \
    ref.type.size=13 \
    ref.type.is_critic=False \
    ref.path=$SFT_MODEL_PATH \
    rew.type._class=llama \
    rew.type.size=7 \
    rew.type.is_critic=True \
    rew.path=$RW_MODEL_PATH \
    dataset.path=/lustre/fw/datasets/imdb/rl/ppo_prompt.jsonl \
    dataset.max_prompt_len=256 \
    dataset.train_bs_n_seqs=256 \
    ppo.max_new_tokens=256 \
    ppo.min_new_tokens=256 \
    ppo.ppo_n_minibatches=4 \
    ppo.kl_ctl=0.1 \
    ppo.value_eps_clip=0.5 \
    ppo.reward_output_scaling=1.0 \
    ppo.adv_norm=True ppo.value_norm=True \
    ppo.top_p=0.9 ppo.top_k=1024

    # manual allocation options
    # actor_train.parallel.model_parallel_size=8 \
    # actor_train.parallel.pipeline_parallel_size=1 \
    # actor_train.parallel.data_parallel_size=1 \
    # actor_gen.parallel.model_parallel_size=1 \
    # actor_gen.parallel.pipeline_parallel_size=4 \
    # actor_gen.parallel.data_parallel_size=2 \
    # critic_train.parallel.model_parallel_size=8 \
    # critic_train.parallel.pipeline_parallel_size=1 \
    # critic_train.parallel.data_parallel_size=1 \
    # critic_inf.parallel.model_parallel_size=4 \
    # critic_inf.parallel.pipeline_parallel_size=2 \
    # critic_inf.parallel.data_parallel_size=1 \
    # ref_inf.parallel.model_parallel_size=1 \
    # ref_inf.parallel.pipeline_parallel_size=4 \
    # ref_inf.parallel.data_parallel_size=2 \
    # rew_inf.parallel.model_parallel_size=1 \
    # rew_inf.parallel.pipeline_parallel_size=4 \
    # rew_inf.parallel.data_parallel_size=2 
<|MERGE_RESOLUTION|>--- conflicted
+++ resolved
@@ -13,12 +13,9 @@
 #     model.type.size=7 \
 #     model.type.is_critic=False \
 #     model.path=/lustre/public/pretrained_model_weights/Llama-2-7b-hf \
-<<<<<<< HEAD
 #     model.parallel.pipeline_parallel_size=1 \
 #     model.parallel.model_parallel_size=2 \
 #     model.parallel.data_parallel_size=4 \
-=======
->>>>>>> 4849f25a
 #     model.gradient_checkpointing=True \
 #     model.optimizer.offload=False \
 #     model.optimizer.type=adam \
@@ -28,7 +25,6 @@
 #     dataset.train_bs_n_seqs=512 \
 #     dataset.valid_bs_n_seqs=512
 
-<<<<<<< HEAD
 SFT_MODEL_PATH=/lustre/aigc/llm/checkpoints/fw/quickstart-sft-debug/20240603-1/default/epoch7epochstep11globalstep50/
 # SFT_MODEL_PATH=/lustre/public/pretrained_model_weights/testOnly/llama-2-16l/
 python3 -m reallm.apps.quickstart rw experiment_name=quickstart-rw-debug trial_name=20240603-1 \
@@ -52,23 +48,6 @@
     dataset.max_seqlen=1024 \
     dataset.train_bs_n_seqs=512 \
     dataset.valid_bs_n_seqs=512
-=======
-# python3 -m reallm.apps.quickstart rw experiment_name=quickstart-rw-debug trial_name=20240604-0 \
-#     allocation_mode=pipe_model \
-#     total_train_epochs=2 \
-#     save_freq_steps=20 eval_freq_epochs=1 \
-#     model.type._class=llama \
-#     model.type.size=7 \
-#     model.type.is_critic=True \
-#     model.path=$SFT_MODEL_PATH \
-#     model.gradient_checkpointing=True \
-#     dataset.train_path=/lustre/fw/datasets/imdb/rl/rm_paired-train.jsonl \
-#     dataset.valid_path=/lustre/fw/datasets/imdb/rl/rm_paired-valid.jsonl \
-#     dataset.max_pairs_per_prompt=2 \
-#     dataset.max_seqlen=1024 \
-#     dataset.train_bs_n_seqs=512 \
-#     dataset.valid_bs_n_seqs=512
->>>>>>> 4849f25a
 
 # python3 -m reallm.apps.quickstart dpo experiment_name=quickstart-dpo-debug trial_name=20240605-0 \
 #     allocation_mode=pipe_model \
@@ -80,12 +59,9 @@
 #     actor.type.size=7 \
 #     actor.type.is_critic=False \
 #     actor.path=$SFT_MODEL_PATH \
-<<<<<<< HEAD
 #     actor.parallel.pipeline_parallel_size=2 \
 #     actor.parallel.model_parallel_size=2 \
 #     actor.parallel.data_parallel_size=2 \
-=======
->>>>>>> 4849f25a
 #     actor.gradient_checkpointing=True \
 #     ref.type._class=llama \
 #     ref.type.size=7 \
@@ -93,17 +69,6 @@
 #     ref.path=$SFT_MODEL_PATH \
 #     dataset.train_path=/lustre/fw/datasets/imdb/rl/rm_paired-train-lite.jsonl \
 #     dataset.max_pairs_per_prompt=2 \
-<<<<<<< HEAD
-#     dataset.max_seqlen=1024 \
-#     dataset.train_bs_n_seqs=512 \
-#     dataset.valid_bs_n_seqs=512
-
-# RW_MODEL_PATH=/lustre/aigc/llm/checkpoints/fw/quickstart-rw-debug/20240603-1/default/epoch1epochstep10globalstep10/
-RW_MODEL_PATH=/lustre/public/pretrained_model_weights/testOnly/llama-2-16l/
-# python3 -m reallm.apps.quickstart ppo experiment_name=quickstart-ppo-debug trial_name=20240523 \
-python3 examples/ppo_sentiment.py my-ppo experiment_name=quickstart-ppo-debug trial_name=20240523 \
-    total_train_epochs=8 \
-=======
 #     dataset.max_seqlen=256 \
 #     dataset.train_bs_n_seqs=256 \
 #     dataset.valid_bs_n_seqs=256
@@ -114,7 +79,6 @@
     nodelist=\'QH-com[48-49]\'\
     recover_mode=resume \
     recover_retries=1 \
->>>>>>> 4849f25a
     save_freq_steps=null \
     actor.type._class=llama \
     actor.type.size=13 \
