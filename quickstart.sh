--- conflicted
+++ resolved
@@ -97,55 +97,6 @@
     ref.type.is_critic=False \
     ref.path=$SFT_MODEL_PATH  \
     ref.parallel.data_parallel_size=2 \
-<<<<<<< HEAD
-    dataset.train_path=/lustre/fw/datasets/imdb/rl/rm_paired-train-lite.jsonl \
-    dataset.max_pairs_per_prompt=2 \
-    dataset.max_seqlen=512 \
-    dataset.train_tokens_per_batch=65536 \
-    dataset.valid_tokens_per_batch=65536
-
-# python3 -m reallm.apps.quickstart ppo experiment_name=quickstart-debug trial_name=20240522 \
-#     trace=False \
-#     actor.type._class=llama \
-#     actor.type.size=7 \
-#     actor.parallel.pipeline_parallel_size=2 \
-#     actor.parallel.model_parallel_size=2 \
-#     actor.parallel.data_parallel_size=1 \
-#     actor.gradient_checkpointing=True \
-#     actor.parallel.use_sequence_parallel=False \
-#     actor.enable_async_p2p=True \
-#     actor.optimizer.offload=False \
-#     actor.optimizer.type=adam \
-#     critic.type._class=llama \
-#     critic.type.size=7 \
-#     critic.parallel.pipeline_parallel_size=4 \
-#     critic.parallel.model_parallel_size=1 \
-#     critic.parallel.data_parallel_size=1 \
-#     critic.gradient_checkpointing=True \
-#     critic.parallel.use_sequence_parallel=False \
-#     critic.optimizer.offload=False \
-#     critic.optimizer.type=adam \
-#     ref.type._class=llama \
-#     ref.type.size=7 \
-#     ref.parallel.data_parallel_size=2 \
-#     ref.parallel.pipeline_parallel_size=2 \
-#     rew.type._class=llama \
-#     rew.type.size=7 \
-#     rew.parallel.data_parallel_size=1 \
-#     rew.parallel.pipeline_parallel_size=4 \
-#     save_freq_steps=null \
-#     dataset.train_path=/lustre/fw/datasets/imdb/rl/ppo_prompt.jsonl \
-#     dataset.max_seqlen=512 \
-#     dataset.train_tokens_per_batch=65536 \
-#     dataset.valid_tokens_per_batch=65536 \
-#     actor_per_device_generate_batch_size=8 \
-#     actor_per_device_train_batch_size=8 \
-#     ppo.max_new_tokens=256 \
-#     ppo.min_new_tokens=256 \
-#     ppo.ppo_n_minibatches=4 \
-#     ppo.adv_norm=True ppo.value_norm=True \
-#     ppo.top_p=0.9 ppo.top_k=1024 ppo.actor_as_critic=True \
-=======
     ref.parallel.pipeline_parallel_size=2 \
     rew.type._class=llama \
     rew.type.size=7 \
@@ -159,5 +110,4 @@
     ppo.min_new_tokens=256 \
     ppo.ppo_n_minibatches=4 \
     ppo.adv_norm=True ppo.value_norm=True \
-    ppo.top_p=0.9 ppo.top_k=1024
->>>>>>> 40f7aad9
+    ppo.top_p=0.9 ppo.top_k=1024