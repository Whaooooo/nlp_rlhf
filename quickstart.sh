<<<<<<< HEAD
# SFT_MODEL_PATH=/lustre/aigc/llm/checkpoints/fw/quickstart-sft-debug/20240603-1/default/epoch7epochstep5globalstep50/
SFT_MODEL_PATH=/lustre/public/pretrained_model_weights/Llama-2-13b-hf
RW_MODEL_PATH=/lustre/aigc/llm/checkpoints/fw/quickstart-rw-debug/20240603-1/default/epoch1epochstep40globalstep40/

# python3 -m reallm.apps.quickstart sft experiment_name=quickstart-sft-debug trial_name=20240528 \
=======
# python3 -m reallm.apps.quickstart sft experiment_name=quickstart-sft-debug trial_name=20240603-1 \
>>>>>>> 4316e844
#     total_train_epochs=8 \
#     save_freq_steps=50 eval_freq_epochs=1 \
#     model.optimizer.lr_scheduler_type=cosine \
#     model.optimizer.lr=1e-5 \
#     model.optimizer.warmup_steps_proportion=0.02 \
#     model.type._class=llama \
#     model.type.size=7 \
#     model.type.is_critic=False \
#     model.path=/lustre/public/pretrained_model_weights/Llama-2-7b-hf \
<<<<<<< HEAD
=======
#     model.parallel.pipeline_parallel_size=2 \
#     model.parallel.model_parallel_size=1 \
#     model.parallel.data_parallel_size=4 \
>>>>>>> 4316e844
#     model.gradient_checkpointing=True \
#     model.optimizer.offload=False \
#     model.optimizer.type=adam \
#     dataset.train_path=/lustre/fw/datasets/imdb/rl/sft_pos-train.jsonl \
#     dataset.valid_path=/lustre/fw/datasets/imdb/rl/sft_pos-valid.jsonl \
#     dataset.max_seqlen=1024 \
#     dataset.train_bs_n_seqs=512 \
#     dataset.valid_bs_n_seqs=512

<<<<<<< HEAD
# python3 -m reallm.apps.quickstart rw experiment_name=quickstart-rw-debug trial_name=20240604-0 \
#     allocation_mode=pipe_model \
#     total_train_epochs=2 \
#     save_freq_steps=20 eval_freq_epochs=1 \
=======
SFT_MODEL_PATH=/lustre/aigc/llm/checkpoints/fw/quickstart-sft-debug/20240603-1/default/epoch7epochstep11globalstep50/
# python3 -m reallm.apps.quickstart rw experiment_name=quickstart-rw-debug trial_name=20240603-1 \
#     total_train_epochs=1 \
#     save_freq_steps=5 eval_freq_epochs=1 \
>>>>>>> 4316e844
#     model.type._class=llama \
#     model.type.size=7 \
#     model.type.is_critic=True \
#     model.path=$SFT_MODEL_PATH \
<<<<<<< HEAD
#     model.gradient_checkpointing=True \
=======
#     model.parallel.pipeline_parallel_size=1 \
#     model.parallel.model_parallel_size=4 \
#     model.parallel.data_parallel_size=2 \
#     model.gradient_checkpointing=True \
#     model.parallel.use_sequence_parallel=True \
#     model.optimizer.lr_scheduler_type=cosine \
#     model.optimizer.lr=1e-5 \
#     model.optimizer.warmup_steps_proportion=0.0 \
>>>>>>> 4316e844
#     dataset.train_path=/lustre/fw/datasets/imdb/rl/rm_paired-train.jsonl \
#     dataset.valid_path=/lustre/fw/datasets/imdb/rl/rm_paired-valid.jsonl \
#     dataset.max_pairs_per_prompt=2 \
#     dataset.max_seqlen=1024 \
#     dataset.train_bs_n_seqs=512 \
#     dataset.valid_bs_n_seqs=512

# python3 -m reallm.apps.quickstart dpo experiment_name=quickstart-dpo-debug trial_name=20240604-0 \
#     allocation_mode=search \
#     allocation_use_cache=False \
#     n_nodes=1 \
#     n_gpus_per_node=8 \
#     recover_mode=disabled \
#     total_train_epochs=2 \
#     save_freq_steps=5 \
#     actor.type._class=llama \
#     actor.type.size=7 \
#     actor.type.is_critic=False \
#     actor.path=$SFT_MODEL_PATH \
<<<<<<< HEAD
=======
#     actor.parallel.pipeline_parallel_size=4 \
#     actor.parallel.model_parallel_size=1 \
#     actor.parallel.data_parallel_size=2 \
>>>>>>> 4316e844
#     actor.gradient_checkpointing=True \
#     ref.type._class=llama \
#     ref.type.size=7 \
#     ref.type.is_critic=False \
<<<<<<< HEAD
#     ref.path=$SFT_MODEL_PATH \
#     dataset.train_path=/lustre/fw/datasets/imdb/rl/rm_paired-train-lite.jsonl \
=======
#     ref.parallel.pipeline_parallel_size=2 \
#     ref.parallel.model_parallel_size=1 \
#     ref.parallel.data_parallel_size=4 \
#     ref.parallel.use_sequence_parallel=True \
#     ref.path=$SFT_MODEL_PATH \
#     dataset.train_path=/lustre/fw/datasets/imdb/rl/rm_paired-train.jsonl \
>>>>>>> 4316e844
#     dataset.max_pairs_per_prompt=2 \
#     dataset.max_seqlen=512 \
#     dataset.train_bs_n_seqs=512 \
#     dataset.valid_bs_n_seqs=512

<<<<<<< HEAD
python3 -m reallm.apps.quickstart ppo experiment_name=remote-quickstart-ppo-debug trial_name=20240605-0 \
    allocation_mode=heuristic \
    n_nodes=2 \
    nodelist=\'QH-com[47-48]\' \
    recover_mode=disabled \
=======
RW_MODEL_PATH=/lustre/aigc/llm/checkpoints/fw/quickstart-rw-debug/20240603-1/default/epoch1epochstep10globalstep10/
python3 -m reallm.apps.quickstart ppo experiment_name=quickstart-ppo-debug trial_name=20240523 \
    total_train_epochs=8 \
>>>>>>> 4316e844
    save_freq_steps=null \
    actor.type._class=llama \
    actor.type.size=7 \
    actor.type.is_critic=False \
    actor.path=$SFT_MODEL_PATH \
    actor.gradient_checkpointing=True \
<<<<<<< HEAD
=======
    actor.parallel.use_sequence_parallel=True \
    actor_gen_parallel.pipeline_parallel_size=1 \
    actor_gen_parallel.model_parallel_size=4 \
    actor_gen_parallel.data_parallel_size=2 \
>>>>>>> 4316e844
    critic.type._class=llama \
    critic.type.size=7 \
    critic.type.is_critic=True \
    critic.path=$RW_MODEL_PATH \
    critic.gradient_checkpointing=True \
<<<<<<< HEAD
    ref.type._class=llama \
    ref.type.size=7 \
    ref.type.is_critic=False \
    ref.path=$SFT_MODEL_PATH \
=======
    critic.parallel.use_sequence_parallel=True \
    critic_inf_parallel.pipeline_parallel_size=1 \
    critic_inf_parallel.model_parallel_size=1 \
    critic_inf_parallel.data_parallel_size=2 \
    ref.type._class=llama \
    ref.type.size=7 \
    ref.type.is_critic=False \
    ref.path=$SFT_MODEL_PATH  \
    ref.parallel.data_parallel_size=4 \
    ref.parallel.pipeline_parallel_size=1 \
    ref.parallel.model_parallel_size=1 \
>>>>>>> 4316e844
    rew.type._class=llama \
    rew.type.size=7 \
    rew.type.is_critic=True \
    rew.path=$RW_MODEL_PATH \
<<<<<<< HEAD
    dataset.max_prompt_len=256 \
    dataset.n_tokens_per_batch=8192 \
    ppo.max_new_tokens=256 \
    ppo.min_new_tokens=256 \
=======
    rew.parallel.data_parallel_size=2 \
    rew.parallel.pipeline_parallel_size=1 \
    rew.parallel.model_parallel_size=1 \
    dataset.path=/lustre/fw/datasets/imdb/rl/ppo_prompt.jsonl \
    dataset.max_prompt_len=10 \
    dataset.train_bs_n_seqs=512 \
    ppo.max_new_tokens=128 \
    ppo.min_new_tokens=128 \
>>>>>>> 4316e844
    ppo.ppo_n_minibatches=4 \
    ppo.kl_ctl=0.1 \
    ppo.value_eps_clip=0.5 \
    ppo.reward_output_scaling=1.0 \
    ppo.adv_norm=True ppo.value_norm=True \
<<<<<<< HEAD
    ppo.top_p=0.9 ppo.top_k=1024

    # actor_train_allocation.parallel.model_parallel_size=8 \
    # actor_train_allocation.parallel.pipeline_parallel_size=1 \
    # actor_train_allocation.parallel.data_parallel_size=1 \
    # actor_gen_allocation.parallel.model_parallel_size=1 \
    # actor_gen_allocation.parallel.pipeline_parallel_size=4 \
    # actor_gen_allocation.parallel.data_parallel_size=2 \
    # critic_train_allocation.parallel.model_parallel_size=8 \
    # critic_train_allocation.parallel.pipeline_parallel_size=1 \
    # critic_train_allocation.parallel.data_parallel_size=1 \
    # critic_inf_allocation.parallel.model_parallel_size=4 \
    # critic_inf_allocation.parallel.pipeline_parallel_size=2 \
    # critic_inf_allocation.parallel.data_parallel_size=1 \
    # ref_inf_allocation.parallel.model_parallel_size=1 \
    # ref_inf_allocation.parallel.pipeline_parallel_size=4 \
    # ref_inf_allocation.parallel.data_parallel_size=2 \
    # rew_inf_allocation.parallel.model_parallel_size=1 \
    # rew_inf_allocation.parallel.pipeline_parallel_size=4 \
    # rew_inf_allocation.parallel.data_parallel_size=2 
=======
    ppo.top_p=1.0 ppo.top_k=32000
>>>>>>> 4316e844
<|MERGE_RESOLUTION|>--- conflicted
+++ resolved
@@ -1,63 +1,36 @@
-<<<<<<< HEAD
-# SFT_MODEL_PATH=/lustre/aigc/llm/checkpoints/fw/quickstart-sft-debug/20240603-1/default/epoch7epochstep5globalstep50/
-SFT_MODEL_PATH=/lustre/public/pretrained_model_weights/Llama-2-13b-hf
+SFT_MODEL_PATH=/lustre/aigc/llm/checkpoints/fw/quickstart-sft-debug/20240603-1/default/epoch7epochstep5globalstep50/
+# SFT_MODEL_PATH=/lustre/public/pretrained_model_weights/Llama-2-13b-hf
 RW_MODEL_PATH=/lustre/aigc/llm/checkpoints/fw/quickstart-rw-debug/20240603-1/default/epoch1epochstep40globalstep40/
 
-# python3 -m reallm.apps.quickstart sft experiment_name=quickstart-sft-debug trial_name=20240528 \
-=======
-# python3 -m reallm.apps.quickstart sft experiment_name=quickstart-sft-debug trial_name=20240603-1 \
->>>>>>> 4316e844
-#     total_train_epochs=8 \
-#     save_freq_steps=50 eval_freq_epochs=1 \
-#     model.optimizer.lr_scheduler_type=cosine \
-#     model.optimizer.lr=1e-5 \
-#     model.optimizer.warmup_steps_proportion=0.02 \
-#     model.type._class=llama \
-#     model.type.size=7 \
-#     model.type.is_critic=False \
-#     model.path=/lustre/public/pretrained_model_weights/Llama-2-7b-hf \
-<<<<<<< HEAD
-=======
-#     model.parallel.pipeline_parallel_size=2 \
-#     model.parallel.model_parallel_size=1 \
-#     model.parallel.data_parallel_size=4 \
->>>>>>> 4316e844
-#     model.gradient_checkpointing=True \
-#     model.optimizer.offload=False \
-#     model.optimizer.type=adam \
-#     dataset.train_path=/lustre/fw/datasets/imdb/rl/sft_pos-train.jsonl \
-#     dataset.valid_path=/lustre/fw/datasets/imdb/rl/sft_pos-valid.jsonl \
-#     dataset.max_seqlen=1024 \
-#     dataset.train_bs_n_seqs=512 \
-#     dataset.valid_bs_n_seqs=512
+python3 -m reallm.apps.quickstart sft experiment_name=quickstart-sft-debug trial_name=20240528 \
+    allocation_mode=pipe_model \
+    total_train_epochs=8 \
+    save_freq_steps=50 eval_freq_epochs=1 \
+    model.optimizer.lr_scheduler_type=cosine \
+    model.optimizer.lr=1e-5 \
+    model.optimizer.warmup_steps_proportion=0.02 \
+    model.type._class=llama \
+    model.type.size=7 \
+    model.type.is_critic=False \
+    model.path=/lustre/public/pretrained_model_weights/Llama-2-7b-hf \
+    model.gradient_checkpointing=True \
+    model.optimizer.offload=False \
+    model.optimizer.type=adam \
+    dataset.train_path=/lustre/fw/datasets/imdb/rl/sft_pos-train.jsonl \
+    dataset.valid_path=/lustre/fw/datasets/imdb/rl/sft_pos-valid.jsonl \
+    dataset.max_seqlen=1024 \
+    dataset.train_bs_n_seqs=512 \
+    dataset.valid_bs_n_seqs=512
 
-<<<<<<< HEAD
 # python3 -m reallm.apps.quickstart rw experiment_name=quickstart-rw-debug trial_name=20240604-0 \
 #     allocation_mode=pipe_model \
 #     total_train_epochs=2 \
 #     save_freq_steps=20 eval_freq_epochs=1 \
-=======
-SFT_MODEL_PATH=/lustre/aigc/llm/checkpoints/fw/quickstart-sft-debug/20240603-1/default/epoch7epochstep11globalstep50/
-# python3 -m reallm.apps.quickstart rw experiment_name=quickstart-rw-debug trial_name=20240603-1 \
-#     total_train_epochs=1 \
-#     save_freq_steps=5 eval_freq_epochs=1 \
->>>>>>> 4316e844
 #     model.type._class=llama \
 #     model.type.size=7 \
 #     model.type.is_critic=True \
 #     model.path=$SFT_MODEL_PATH \
-<<<<<<< HEAD
 #     model.gradient_checkpointing=True \
-=======
-#     model.parallel.pipeline_parallel_size=1 \
-#     model.parallel.model_parallel_size=4 \
-#     model.parallel.data_parallel_size=2 \
-#     model.gradient_checkpointing=True \
-#     model.parallel.use_sequence_parallel=True \
-#     model.optimizer.lr_scheduler_type=cosine \
-#     model.optimizer.lr=1e-5 \
-#     model.optimizer.warmup_steps_proportion=0.0 \
->>>>>>> 4316e844
 #     dataset.train_path=/lustre/fw/datasets/imdb/rl/rm_paired-train.jsonl \
 #     dataset.valid_path=/lustre/fw/datasets/imdb/rl/rm_paired-valid.jsonl \
 #     dataset.max_pairs_per_prompt=2 \
@@ -65,11 +38,9 @@
 #     dataset.train_bs_n_seqs=512 \
 #     dataset.valid_bs_n_seqs=512
 
-# python3 -m reallm.apps.quickstart dpo experiment_name=quickstart-dpo-debug trial_name=20240604-0 \
-#     allocation_mode=search \
-#     allocation_use_cache=False \
+# python3 -m reallm.apps.quickstart dpo experiment_name=quickstart-dpo-debug trial_name=20240605-0 \
+#     allocation_mode=pipe_model \
 #     n_nodes=1 \
-#     n_gpus_per_node=8 \
 #     recover_mode=disabled \
 #     total_train_epochs=2 \
 #     save_freq_steps=5 \
@@ -77,105 +48,51 @@
 #     actor.type.size=7 \
 #     actor.type.is_critic=False \
 #     actor.path=$SFT_MODEL_PATH \
-<<<<<<< HEAD
-=======
-#     actor.parallel.pipeline_parallel_size=4 \
-#     actor.parallel.model_parallel_size=1 \
-#     actor.parallel.data_parallel_size=2 \
->>>>>>> 4316e844
 #     actor.gradient_checkpointing=True \
 #     ref.type._class=llama \
 #     ref.type.size=7 \
 #     ref.type.is_critic=False \
-<<<<<<< HEAD
 #     ref.path=$SFT_MODEL_PATH \
 #     dataset.train_path=/lustre/fw/datasets/imdb/rl/rm_paired-train-lite.jsonl \
-=======
-#     ref.parallel.pipeline_parallel_size=2 \
-#     ref.parallel.model_parallel_size=1 \
-#     ref.parallel.data_parallel_size=4 \
-#     ref.parallel.use_sequence_parallel=True \
+#     dataset.max_pairs_per_prompt=2 \
+#     dataset.max_seqlen=256 \
+#     dataset.train_bs_n_seqs=256 \
+#     dataset.valid_bs_n_seqs=256
+
+# python3 -m reallm.apps.quickstart ppo experiment_name=remote-quickstart-ppo-debug trial_name=20240605-0 \
+#     allocation_mode=pipe_model \
+#     n_nodes=1 \
+#     recover_mode=disabled \
+#     save_freq_steps=null \
+#     actor.type._class=llama \
+#     actor.type.size=7 \
+#     actor.type.is_critic=False \
+#     actor.path=$SFT_MODEL_PATH \
+#     actor.gradient_checkpointing=True \
+#     critic.type._class=llama \
+#     critic.type.size=7 \
+#     critic.type.is_critic=True \
+#     critic.path=$RW_MODEL_PATH \
+#     critic.gradient_checkpointing=True \
+#     ref.type._class=llama \
+#     ref.type.size=7 \
+#     ref.type.is_critic=False \
 #     ref.path=$SFT_MODEL_PATH \
-#     dataset.train_path=/lustre/fw/datasets/imdb/rl/rm_paired-train.jsonl \
->>>>>>> 4316e844
-#     dataset.max_pairs_per_prompt=2 \
-#     dataset.max_seqlen=512 \
-#     dataset.train_bs_n_seqs=512 \
-#     dataset.valid_bs_n_seqs=512
-
-<<<<<<< HEAD
-python3 -m reallm.apps.quickstart ppo experiment_name=remote-quickstart-ppo-debug trial_name=20240605-0 \
-    allocation_mode=heuristic \
-    n_nodes=2 \
-    nodelist=\'QH-com[47-48]\' \
-    recover_mode=disabled \
-=======
-RW_MODEL_PATH=/lustre/aigc/llm/checkpoints/fw/quickstart-rw-debug/20240603-1/default/epoch1epochstep10globalstep10/
-python3 -m reallm.apps.quickstart ppo experiment_name=quickstart-ppo-debug trial_name=20240523 \
-    total_train_epochs=8 \
->>>>>>> 4316e844
-    save_freq_steps=null \
-    actor.type._class=llama \
-    actor.type.size=7 \
-    actor.type.is_critic=False \
-    actor.path=$SFT_MODEL_PATH \
-    actor.gradient_checkpointing=True \
-<<<<<<< HEAD
-=======
-    actor.parallel.use_sequence_parallel=True \
-    actor_gen_parallel.pipeline_parallel_size=1 \
-    actor_gen_parallel.model_parallel_size=4 \
-    actor_gen_parallel.data_parallel_size=2 \
->>>>>>> 4316e844
-    critic.type._class=llama \
-    critic.type.size=7 \
-    critic.type.is_critic=True \
-    critic.path=$RW_MODEL_PATH \
-    critic.gradient_checkpointing=True \
-<<<<<<< HEAD
-    ref.type._class=llama \
-    ref.type.size=7 \
-    ref.type.is_critic=False \
-    ref.path=$SFT_MODEL_PATH \
-=======
-    critic.parallel.use_sequence_parallel=True \
-    critic_inf_parallel.pipeline_parallel_size=1 \
-    critic_inf_parallel.model_parallel_size=1 \
-    critic_inf_parallel.data_parallel_size=2 \
-    ref.type._class=llama \
-    ref.type.size=7 \
-    ref.type.is_critic=False \
-    ref.path=$SFT_MODEL_PATH  \
-    ref.parallel.data_parallel_size=4 \
-    ref.parallel.pipeline_parallel_size=1 \
-    ref.parallel.model_parallel_size=1 \
->>>>>>> 4316e844
-    rew.type._class=llama \
-    rew.type.size=7 \
-    rew.type.is_critic=True \
-    rew.path=$RW_MODEL_PATH \
-<<<<<<< HEAD
-    dataset.max_prompt_len=256 \
-    dataset.n_tokens_per_batch=8192 \
-    ppo.max_new_tokens=256 \
-    ppo.min_new_tokens=256 \
-=======
-    rew.parallel.data_parallel_size=2 \
-    rew.parallel.pipeline_parallel_size=1 \
-    rew.parallel.model_parallel_size=1 \
-    dataset.path=/lustre/fw/datasets/imdb/rl/ppo_prompt.jsonl \
-    dataset.max_prompt_len=10 \
-    dataset.train_bs_n_seqs=512 \
-    ppo.max_new_tokens=128 \
-    ppo.min_new_tokens=128 \
->>>>>>> 4316e844
-    ppo.ppo_n_minibatches=4 \
-    ppo.kl_ctl=0.1 \
-    ppo.value_eps_clip=0.5 \
-    ppo.reward_output_scaling=1.0 \
-    ppo.adv_norm=True ppo.value_norm=True \
-<<<<<<< HEAD
-    ppo.top_p=0.9 ppo.top_k=1024
+#     rew.type._class=llama \
+#     rew.type.size=7 \
+#     rew.type.is_critic=True \
+#     rew.path=$RW_MODEL_PATH \
+#     dataset.path=/lustre/fw/datasets/imdb/rl/ppo_prompt.jsonl \
+#     dataset.max_prompt_len=256 \
+#     dataset.train_bs_n_seqs=256 \
+#     ppo.max_new_tokens=256 \
+#     ppo.min_new_tokens=256 \
+#     ppo.ppo_n_minibatches=4 \
+#     ppo.kl_ctl=0.1 \
+#     ppo.value_eps_clip=0.5 \
+#     ppo.reward_output_scaling=1.0 \
+#     ppo.adv_norm=True ppo.value_norm=True \
+#     ppo.top_p=0.9 ppo.top_k=1024
 
     # actor_train_allocation.parallel.model_parallel_size=8 \
     # actor_train_allocation.parallel.pipeline_parallel_size=1 \
@@ -195,6 +112,3 @@
     # rew_inf_allocation.parallel.model_parallel_size=1 \
     # rew_inf_allocation.parallel.pipeline_parallel_size=4 \
     # rew_inf_allocation.parallel.data_parallel_size=2 
-=======
-    ppo.top_p=1.0 ppo.top_k=32000
->>>>>>> 4316e844
