from collections import defaultdict
from typing import Dict, List, Literal, Optional, Tuple
import fcntl
import logging
import math
import os
import re
import shutil
import subprocess
import time

from scheduler.client import SchedulerClient, TaskException, TaskInfo, TaskState
from scheduler.slurm.utils import (allocate_resources, SlurmResource, SlurmResourceNotEnoughException,
                                   SlurmTaskInfo)

logger = logging.getLogger("Slurm scheduler")

SCHEDULING_RETRY_INTERVAL_SECONDS = 30
SCHEDULING_TIMEOUT_MAX_SECONDS = 3600 * 24
LOCK_FILE_NAME = "/data/aigc/llm/logs/slurm_scheduler.lock"


class SlurmSchedulerClient(SchedulerClient):
    """Uses Slurm (https://slurm.schedmd.com/overview.html).
    """

    def __init__(self, expr_name, trial_name):
        super().__init__(expr_name, trial_name)
        self.__pending_tasks: Dict[str, SlurmTaskInfo] = dict()
        self.__committed_tasks: Dict[str, SlurmTaskInfo] = dict()
        self.__pending_task_array_counter = defaultdict(int)
        self.__pending_task_counter = defaultdict(int)
        self.__pending_worker_counter = defaultdict(int)

    def submit(self, task_name, cmd, **kwargs):
        self.submit_array(task_name, cmd, count=1, **kwargs)

    def submit_array(
<<<<<<< HEAD
        self,
        task_name,
        cmd,  # XXX: should be None for workers
        count,
        cpu=1,
        gpu_type: str = "geforce",
        gpu=0,
        mem=1024,
        env_vars=None,
        container_image="llm/llm-cpu",
        container_mounts="/data:/data",
        nodelist=None,
        exclude=None,
        hostfile=False,
    ):
=======
            self,
            task_name: str,
            cmd: str,  # XXX: should be None for workers
            count: int,
            cpu: int = 1,
            gpu_type: str = "geforce",
            gpu: int = 0,
            mem: int = 1024,  # MB
            env_vars: Optional[Dict] = None,
            container_image: str = "llm/llm-cpu",
            container_mounts: str = "/data:/data,/lustre:/lustre",
            node_type: Optional[str] = None,
            nodelist: Optional[str] = None,
            exclude: Optional[str] = None,
            hostfile: bool = True,
            multiprog: bool = True,
            begin: str = None,
            deadline: str = None,
            time_limit: str = None):
>>>>>>> 6f3c79ed
        # record information of the task, do not submit to slurm until `wait()` is called
        resource_requirement = SlurmResource(mem=mem, cpu=cpu, gpu=gpu, gpu_type=gpu_type)
        task_info = SlurmTaskInfo(task_name=task_name,
                                  ntasks=count,
                                  resource_requirement=resource_requirement,
                                  cmd=cmd,
                                  job_name=self.job_name,
                                  container_image=container_image,
                                  container_mounts=container_mounts,
                                  env_vars=env_vars,
                                  node_type=node_type,
                                  nodelist=nodelist,
                                  exclude=exclude,
                                  hostfile=hostfile,
                                  multiprog=multiprog,
                                  task_id=self.__pending_task_array_counter[task_name],
                                  begin=begin,
                                  deadline=deadline,
                                  time_limit=time_limit)
        if task_info.slurm_name in self.__pending_tasks \
            or task_info.slurm_name in self.__committed_tasks:
            raise ValueError(f"Task name {task_info.slurm_name} already existed.")
        self.__pending_task_array_counter[task_name] += 1
        # fractional GPU count to integer
        task_info.resolve_gpu_requirement()
        if task_info.multiprog:
            task_info = self.__resolve_multiprog_file(task_info)
            task_info = self.__resolve_envvar(task_info)
        self.__pending_task_counter[task_name] += task_info.ntasks
        self.__pending_worker_counter[task_name] += task_info.nworkers
        self.__pending_tasks[task_info.slurm_name] = task_info
        logger.info(f"Registered Slurm task {task_info.slurm_name} to scheduler.")

    def __resolve_multiprog_file(self, task_info: SlurmTaskInfo):
        cmd = task_info.cmd.format(group_id=str(self.__pending_task_counter[task_info.task_name]),
                                   group_offset='%t',
                                   group_size=str(task_info.ntasks),
                                   group_index=str(self.__pending_task_array_counter[task_info.task_name]))
        task_info.multiprog_content = f"0-{task_info.ntasks-1} {cmd}\n"
        return task_info

    def __resolve_envvar(self, task_info: SlurmTaskInfo):
        env_vars = task_info.env_vars.copy() if task_info.env_vars is not None else {}
        env_vars.update({
            "COMMIT_INDEX_START": str(self.__pending_worker_counter[task_info.task_name]),
            "TASK_SIZE": str(task_info.workers_per_task),
            "COMMIT_N_WORKERS": str(task_info.nworkers)
        })
        task_info.env_vars = env_vars
        return task_info

    def __allocate_and_commit_pending_tasks(self):
        """Allocate resources to all pending task specs.
        Generate hostfiles for each task info
        """
        start_time = time.monotonic()
        while True:
            try:
                fp = open(LOCK_FILE_NAME, "w")
                fcntl.flock(fp, fcntl.LOCK_EX)
                infos = list(self.__pending_tasks.values())
                infos = allocate_resources(infos)
                self.__pending_tasks = {info.slurm_name: info for info in infos}
                # logger.info("Allocated tasks: ")
                # for info in infos:
                #     logger.info(info)
                break
            except SlurmResourceNotEnoughException:
                logger.info("Not enough resources to allocate all pending tasks. Retrying ...")
                logger.info("Time since start: %d seconds", time.monotonic() - start_time)
                fcntl.flock(fp, fcntl.LOCK_UN)
                time.sleep(SCHEDULING_RETRY_INTERVAL_SECONDS)
                if time.monotonic() - start_time > SCHEDULING_TIMEOUT_MAX_SECONDS:
                    raise TimeoutError(f"Timeout waiting for {self.job_name} to schedule.")

        try:
            for slurm_name, task_info in self.__pending_tasks.items():
                task_info.commit()
                self.__committed_tasks[slurm_name] = task_info
            self.__pending_tasks = dict()
            fcntl.flock(fp, fcntl.LOCK_UN)
            # self.__pending_task_array_counter = defaultdict(int)
            # self.__pending_task_counter = defaultdict(int)
            # self.__pending_worker_counter = defaultdict(int)
        except Exception as e:
            for task_info in self.__committed_tasks.values():
                task_info.cancel()
            fcntl.flock(fp, fcntl.LOCK_UN)
            raise e

    def stop(self, slurm_name: str):
        task_info = self.__committed_tasks.get(slurm_name, None)
        if task_info:
            task_info.cancel()

    def stop_all(self):
        for task_info in self.__committed_tasks.values():
            logger.info(f"Canceling task {task_info.slurm_name}")
            task_info.cancel()
        time.sleep(0.2)
        self.wait(check_status=(),
                  remove_status=(TaskState.CANCELLED, TaskState.NOT_FOUND, TaskState.FAILED,
                                 TaskState.COMPLETED))

    def find(self, slurm_name: str) -> TaskInfo:
        task_info = self.__committed_tasks.get(slurm_name, None)
        if task_info is None or task_info.task_info is None:
            return TaskInfo(name=slurm_name, state=TaskState.NOT_FOUND)
        else:
            return task_info.task_info

    def find_all(self, task_name_regex: str = ".*") -> List[TaskInfo]:
        self.__update_all()
        infos = []
        for r in self.__committed_tasks.values():
            if r.task_info is None:
                continue
            if re.fullmatch(task_name_regex, r.slurm_name):
                infos.append(r.task_info)
        return infos

    def wait(
            self,
            timeout=None,
            check_status: Tuple[TaskState,
                                ...] = (TaskState.CANCELLED, TaskState.FAILED, TaskState.NOT_FOUND),
            remove_status: Tuple[TaskState, ...] = (TaskState.COMPLETED,),
            update=False,
    ):
        # before wait, commit all remaining pending task specs
        # TODO: grab global file lock to avoid multi-experiment deadlocks
        self.__allocate_and_commit_pending_tasks()
        # begin wait
        deadline = None if timeout is None else time.time() + timeout
        left = set(self.__committed_tasks.keys())
        num_jobs_left = len(left)
        logger.info(f"Waiting for {num_jobs_left} jobs.")
        while len(left) > 0:
            if len(left) < num_jobs_left:
                num_jobs_left = len(left)
                logger.info(f"Waiting for {num_jobs_left} jobs.")
            if deadline is not None and time.time() > deadline:
                raise TimeoutError(f"Timeout waiting for {self.job_name}: {', '.join(sorted(left))}")
            try:
                self.__update_all()
            except subprocess.CalledProcessError:
                logger.warning(
                    "Calling squeue failed. Check slurm manually if you continue to see this warning.")
                time.sleep(30)
                continue
            for task_slurm_name in list(left):
                task_info = self.__committed_tasks[task_slurm_name]
                if task_info.slurm_id is None:
                    continue
                if task_info.task_info.state in check_status:
                    task_info.show_log()
                    raise TaskException(job_name=self.job_name,
                                        task_name=task_info.slurm_name,
                                        host=task_info.task_info.host,
                                        reason=task_info.task_info.state)
                if task_info.task_info.state in remove_status:
                    logger.info(f"Task {task_info.slurm_name} is {task_info.task_info.state}.(Removed)")
                    left.remove(task_slurm_name)
                    if update:
                        self.__committed_tasks.pop(task_slurm_name)
            time.sleep(2)

    def __update_all(self):
        for task_info in self.__committed_tasks.values():
            task_info.update()

    # def __update_subset(self, slurm_names):<|MERGE_RESOLUTION|>--- conflicted
+++ resolved
@@ -36,23 +36,6 @@
         self.submit_array(task_name, cmd, count=1, **kwargs)
 
     def submit_array(
-<<<<<<< HEAD
-        self,
-        task_name,
-        cmd,  # XXX: should be None for workers
-        count,
-        cpu=1,
-        gpu_type: str = "geforce",
-        gpu=0,
-        mem=1024,
-        env_vars=None,
-        container_image="llm/llm-cpu",
-        container_mounts="/data:/data",
-        nodelist=None,
-        exclude=None,
-        hostfile=False,
-    ):
-=======
             self,
             task_name: str,
             cmd: str,  # XXX: should be None for workers
@@ -63,7 +46,7 @@
             mem: int = 1024,  # MB
             env_vars: Optional[Dict] = None,
             container_image: str = "llm/llm-cpu",
-            container_mounts: str = "/data:/data,/lustre:/lustre",
+            container_mounts: str = "/data:/data",
             node_type: Optional[str] = None,
             nodelist: Optional[str] = None,
             exclude: Optional[str] = None,
@@ -72,7 +55,6 @@
             begin: str = None,
             deadline: str = None,
             time_limit: str = None):
->>>>>>> 6f3c79ed
         # record information of the task, do not submit to slurm until `wait()` is called
         resource_requirement = SlurmResource(mem=mem, cpu=cpu, gpu=gpu, gpu_type=gpu_type)
         task_info = SlurmTaskInfo(task_name=task_name,
