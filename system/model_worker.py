from typing import Dict
import gc
<<<<<<< HEAD
import queue
=======
import itertools
>>>>>>> d61f0eaa
import socket
import time

from deepspeed.accelerator import get_accelerator
import deepspeed
import numpy as np
import torch
import torch.distributed as dist
import torch.utils.data

from base.monitor import time_mark
from base.topology import PipelineParallelGrid
import api.config as config
import api.data
import api.model
import base.constants
import base.gpu_utils as gpu_utils
import base.logging as logging
import base.namedarray as namedarray
import base.numpy_utils
import base.seeding as seeding
import base.timeutil
import system.request_reply_stream as request_reply_stream
import system.worker_base as worker_base

# Register all implemented datasets and models.
import impl.model  # isort:skip
import impl.dataset  # isort:skip

logger = logging.getLogger("Model Worker", "colored")
blogger = logging.getLogger("benchmark")


def _str_to_torch_dtype(dtype: str):
    return torch.from_numpy(np.zeros(1, dtype=np.dtype(dtype))).dtype


class ModelWorker(worker_base.Worker):

    def __init__(self, server=None):
        super().__init__(server)
        self.config = None
        self.model_name = None

        self.__ddp_env_resolved = False
        self.__ddp_rank = None

        self.__stream = None

    def _configure(self, cfg: config.ModelWorker):
        self.config = cfg
        self.model_name = cfg.model_name

        self.__experiment_name = self.config.worker_info.experiment_name
        self.__trial_name = self.config.worker_info.trial_name
        # NOTE: here worker_index is different from peer/ddp rank
        self.__worker_index = cfg.worker_info.worker_index

        torch.backends.cudnn.benchmark = cfg.cudnn_benchmark
        torch.backends.cudnn.deterministic = cfg.cudnn_deterministic

        seeding.set_random_seed(cfg.seed)

        self.__mw_id = config.ModelWorkerID(
            self.config.model_name,
            dp_rank=self.config.dp_rank,
            mp_rank=self.config.mp_rank,
            pp_rank=self.config.pp_rank,
        )

        # Reveal DDP identity of this worker to world.
        # NOTE: We include master worker in the process group, so the global rank is model_worker_index + 1
        gpu_utils.reveal_ddp_identity(self.__experiment_name, self.__trial_name, self.__worker_index + 1)
        self.__ddp_env_resolved = False

        self.__clear_cache_frequency = base.timeutil.FrequencyControl(
            frequency_steps=self.config.cuda_cache_clear_freq)

        r = self.config.worker_info
        r.model_name = cfg.model_name
        return r

    def __lazy_setup(self):
        """Setup pytorch ddp processes, and algorithms."""
        self.__stream = request_reply_stream.make_worker_stream(
            self.config.worker_info,
            self.config.stream,
        )

        base.constants.set_model_name(self.config.model_name)
        self.__pg_info = gpu_utils.setup_ddp(
            self.__experiment_name,
            self.__trial_name,
            self.__worker_index + 1,
            mw_topos=self.config.mw_topos,
        )
        for model_name_ in self.config.mw_topos:
            base.constants.set_parallelism_group(
                model_name_,
                self.__pg_info.mw_groups[model_name_],
            )

        logger.info(f"SetUp Information - Model worker index {self.__worker_index}"
                    f' type "{self.config.model_name}" located at '
                    f"{socket.gethostname()} GPU {self.__pg_info.local_gpu_id}.")

        # if self.config.backend.type_ in ["ds_train", "ds_inference"]:
        deepspeed.init_distributed()
        self.logger.info("deepspeed init distributed on model worker")
        self.__device = torch.device("cuda:0")

        offset = 1
        for model_name_, topo_ in self.config.mw_topos.items():
            grid = PipelineParallelGrid(
                topology=topo_,
                world_size=topo_.world_size(),
                process_group=self.__pg_info.mw_groups[model_name_],
                process_group_offset=offset,
            )
            base.constants.set_grid(model_name_, grid)
            offset += topo_.world_size()

        self.__model = api.model.make_model(
            self.config.model,
            name=self.model_name,
            device=self.__device,
        )
        self.__interface = api.model.make_interface(self.config.interface)
        self.__backend = api.model.make_backend(self.config.backend)

        if self.config.eval_datasets is not None and self.config.eval_dataloader is not None:
            eval_datasets = [
                api.data.make_dataset(
                    d,
                    self.config.seed,
                    self.config.dp_rank,
                    self.config.topo.get_dim("data"),
                    self.__model.tokenizer,
                    self.config.worker_info.experiment_name,
                    self.config.worker_info.trial_name,
                    cache_root=(None
                                if not self.config.use_dataset_cache else self.config.dataset_cahce_root),
                ) for d in self.config.eval_datasets
            ]
            if len(eval_datasets) > 1:
                eval_dataset = torch.utils.data.ConcatDataset(eval_datasets)
            else:
                eval_dataset = eval_datasets[0]
            eval_dataloader = api.data.make_dataloader(self.config.eval_dataloader, eval_dataset)
        else:
            eval_dataloader = None
        self.__eval_dataloader = eval_dataloader

        self._mp_rank = base.constants.model_parallel_rank()
        self._pp_rank = base.constants.pipe_parallel_rank()
        self._dp_rank = base.constants.data_parallel_rank()
        self._pp_size = base.constants.pipe_parallel_world_size()

        # NOTE: Here "model_parallel_group" is the group of model *AND* pipeline parallel, thanks to deepspeed.
        self._bgroup = base.constants.grid().get_model_parallel_group()
        self._bsrc = dp_head_global_rank = (
            self.config.topo.get_rank(data=self._dp_rank, pipe=self._pp_size - 1, model=0) +
            base.constants.process_group_offset())
        self.logger.info(f"Get broadcast src global_rank={dp_head_global_rank} "
                         f"with dp_rank={self._dp_rank}, pp_rank={self._pp_size-1}, mp_rank=0")

        # DP head will receive data from the master, broadcast to all data parallel peers.
        # It will also return result back to master, while other workers in the data parallel group return None.
        self._is_dp_head = self._mp_rank == 0 and self._pp_rank == self._pp_size - 1

        # One for each RPC, e.g., generation and train_step use different buffers.
        self.__scatter_buffers: Dict[Dict[str, torch.Tensor]] = {}
        self.__gather_buffers: Dict[Dict[str, torch.Tensor]] = {}

        self.__request_queue = queue.Queue(maxsize=8)
        self.__reply_queue = queue.Queue(maxsize=8)

    def __maybe_receive_request(self):
        recv_tik = time.perf_counter()
        try:
            request: request_reply_stream.Payload = self.__stream.poll()
        except request_reply_stream.NoMessage:
            return

        # ACK message to indicate ready to run dist.scatter
        if request.is_tensor and self._is_dp_head:
            assert request.ack_reply_id is not None
            ack = request_reply_stream.Payload(handle_name=request.handle_name,
                                               request_id=request.ack_reply_id)
            self.__stream.post(ack)

        if request.handle_name not in self.__gather_buffers:
            self.__gather_buffers[request.handle_name] = {}
        if request.handle_name not in self.__scatter_buffers:
            self.__scatter_buffers[request.handle_name] = {}

<<<<<<< HEAD
        scatter_buffer = self.__scatter_buffers[request.handle_name]
=======
        gather_buffer: Dict[str, torch.Tensor] = self.__gather_buffers[request.handle_name]
        scatter_buffer: Dict[str, torch.Tensor] = self.__scatter_buffers[request.handle_name]
>>>>>>> d61f0eaa

        data = request.data
        if request.is_tensor:
            assert data is None

            # Maybe create or extend the size of scatter buffer.
            for (k, buf_shape), dtype in zip(request.buf_shapes.items(), request.dtypes.values()):
                if k not in scatter_buffer:
                    if self._is_dp_head:
                        logger.info(f"Create scatter buffer key {k} with shape {buf_shape}")
                    scatter_buffer[k] = torch.empty(buf_shape, dtype=dtype, device=self.__device)
                elif k in scatter_buffer and not base.numpy_utils.shape_leq(buf_shape,
                                                                            scatter_buffer[k].shape):
                    if self._is_dp_head:
                        logger.info(f"Resizing scatter buffer key {k} "
                                    f"from {scatter_buffer[k].shape} to {buf_shape}")
                    padding = tuple(
                        itertools.chain.from_iterable(
                            reversed([(0, target_size - current_size)
                                      for target_size, current_size in zip(buf_shape, scatter_buffer[k].shape)
                                      ])))
                    scatter_buffer[k] = torch.nn.functional.pad(scatter_buffer[k], padding, "constant", 0)

            if self._is_dp_head:
                # Receive from the master worker
                for k in request.buf_shapes:
                    dist.scatter(
                        scatter_buffer[k],
                        scatter_list=None,
                        src=0,
                        group=self.__pg_info.mas_dp_head_groups[self.model_name],
                    )
            # Broadcast to the DP group / receive from the DP head
            for k in request.buf_shapes:
                dist.broadcast(scatter_buffer[k], src=self._bsrc, group=self._bgroup)

            # Slice the array to get the actual data
            data = {}
            for k, target_shape in request.actual_shapes.items():
                s = tuple(slice(0, target_size) for target_size in target_shape)
                data[k] = scatter_buffer[k][s]
            data = namedarray.from_dict(data)

        if self._is_dp_head:
            self.logger.info(
                f"Model {self.model_name} receive request {request.handle_name} time: {time.perf_counter() - recv_tik}"
            )

        self.__request_queue.put_nowait((request, data))

    def __model_poll_step(self) -> worker_base.PollResult:
        # TODO: Duck implementation. We should pass request/reply queue to the engine and call engine.poll().
        try:
            request, data = self.__request_queue.get_nowait()
        except queue.Empty:
            return worker_base.PollResult(0, 0)

        request: request_reply_stream.Payload
        tik = time.perf_counter()
        try:
            worker_identifier = self.__mw_id
            if request.handle_name == "initialize":
                self.__model = self.__backend.initialize(self.__model, data)
                res = None
            elif request.handle_name == "save":
                res = self.__interface.save(self.__model, data)  # -> None
            elif request.handle_name == "inference":
                time_mark(f"{self.model_name}_inference_start", worker_identifier)
                res = self.__interface.inference(self.__model, data)  # -> NamedArray
                time_mark(f"{self.model_name}_inference_end", worker_identifier)
            elif request.handle_name == "train_step":
                time_mark(f"{self.model_name}_train_start", worker_identifier)
                res = self.__interface.train_step(self.__model, data)  # -> Dict
                time_mark(f"{self.model_name}_train_end", worker_identifier)
            elif request.handle_name == "generate":
                time_mark(f"{self.model_name}_generate_start", worker_identifier)
                res = self.__interface.generate(self.__model, data)  # -> NamedArray
                time_mark(f"{self.model_name}_generate_end", worker_identifier)
            elif request.handle_name == "evaluate":
                res = self.__interface.evaluate(self.__model, self.__eval_dataloader)  # -> Dict
            else:
                raise NotImplementedError(f"Unknown request type: {request.handle_name}.")
        except RuntimeError as e:
            # We may print some info here.
            raise e
        if self._is_dp_head:
            blogger.info(f"Model worker #{self.model_name}# handle request *{request.handle_name}*"
                         f" in ${time.perf_counter() - tik:.4f}$s")
        self.__reply_queue.put_nowait((request, res))

        sample_count = data.length(0) if isinstance(data, namedarray.NamedArray) else 1
        return worker_base.PollResult(sample_count=sample_count, batch_count=1)

    def __maybe_post_response(self):
        try:
            request, res = self.__reply_queue.get_nowait()
        except queue.Empty:
            return

        request: request_reply_stream.Payload
        gather_buffer = self.__gather_buffers[request.handle_name]

        if not self._is_dp_head:
            # Discard returned data if not DP head.
<<<<<<< HEAD
            return

        if isinstance(res, namedarray.NamedArray):
            shapes = {k: v.shape for k, v in res.items()}
            dtypes = {k: v.dtype for k, v in res.items()}

            all_shapes = [None for _ in range(self.config.topo.get_dim("data"))]
            dist.all_gather_object(
                all_shapes,
                shapes,
                group=base.constants.grid().dp_head_group,
            )
            buf_shapes = {}
            for k in shapes:
                buf_shapes[k] = base.numpy_utils.shape_union(*[tuple(s[k]) for s in all_shapes])

            # Expand buffer shape if necessary.
            for (k, dtype), buf_shape in zip(dtypes.items(), buf_shapes.values()):
                if k not in gather_buffer or (k in gather_buffer and not base.numpy_utils.shape_leq(
                        buf_shape, gather_buffer[k].shape)):
                    if k in gather_buffer:
                        logger.info(
                            f"Resizing gather buffer key {k} from {gather_buffer[k].shape} to {buf_shape}")
                    else:
                        logger.info(f"Create gather buffer key {k} with shape {buf_shape}")
                    gather_buffer[k] = torch.empty(buf_shape, dtype=dtype, device=self.__device)

            reply = request_reply_stream.Payload(
                request_id=request.request_id,
                handle_name=request.handle_name,
                is_tensor=True,
                actual_shapes=shapes,
                buf_shapes=buf_shapes,
                dtypes=dtypes,
                seqlens=request.seqlens,
                buffer_indices=request.buffer_indices,
            )
        else:
            reply = request_reply_stream.Payload(
                request_id=request.request_id,
                handle_name=request.handle_name,
                is_tensor=False,
                data=res,
            )

        self.__stream.post(reply)

        if reply.is_tensor:
            # Copy data to the gather buffer.
            for k, v in res.items():
                s = tuple(slice(0, size) for size in v.shape)
                gather_buffer[k][s] = v
                dist.gather(
                    gather_buffer[k],
                    gather_list=None,
                    dst=0,
                    group=self.__pg_info.mas_dp_head_groups[self.model_name],
=======
            if isinstance(res, namedarray.NamedArray):
                shapes = {k: v.shape for k, v in res.items()}
                dtypes = {k: v.dtype for k, v in res.items()}

                all_shapes = [None for _ in range(self.config.topo.get_dim("data"))]
                dist.all_gather_object(
                    all_shapes,
                    shapes,
                    group=base.constants.grid().dp_head_group,
                )
                buf_shapes = {}
                for k in shapes:
                    buf_shapes[k] = base.numpy_utils.shape_union(*[tuple(s[k]) for s in all_shapes])

                # Expand buffer shape if necessary.
                for (k, dtype), buf_shape in zip(dtypes.items(), buf_shapes.values()):
                    if k not in gather_buffer:
                        if self._is_dp_head:
                            logger.info(f"Create gather buffer key {k} with shape {buf_shape}")
                        gather_buffer[k] = torch.empty(buf_shape, dtype=dtype, device=self.__device)
                    elif k in gather_buffer and not base.numpy_utils.shape_leq(
                            buf_shape, gather_buffer[k].shape):
                        if self._is_dp_head:
                            logger.info(
                                f"Resizing gather buffer key {k} from {gather_buffer[k].shape} to {buf_shape}"
                            )
                        padding = tuple(
                            itertools.chain.from_iterable(
                                reversed([
                                    (0, target_size - current_size)
                                    for target_size, current_size in zip(buf_shape, gather_buffer[k].shape)
                                ])))
                        gather_buffer[k] = torch.nn.functional.pad(gather_buffer[k], padding, "constant", 0)

                reply = request_reply_stream.Payload(
                    request_id=request.request_id,
                    handle_name=request.handle_name,
                    is_tensor=True,
                    actual_shapes=shapes,
                    buf_shapes=buf_shapes,
                    dtypes=dtypes,
                )
            else:
                reply = request_reply_stream.Payload(
                    request_id=request.request_id,
                    handle_name=request.handle_name,
                    is_tensor=False,
                    data=res,
>>>>>>> d61f0eaa
                )

    def _poll(self):
        if not self.__ddp_env_resolved:
            self.__lazy_setup()
            self.__ddp_env_resolved = True

        self.__maybe_receive_request()

        r = self.__model_poll_step()

        self.__maybe_post_response()

        if self.config.cuda_cache_cleanliness and self.__clear_cache_frequency.check():
            # following huggingface trl # ALWAYS COST 0.3+ SEC
            st = time.monotonic()
            gc.collect()
            torch.cuda.empty_cache()
            gc.collect()
            et = time.monotonic()
            if self._is_dp_head:
                blogger.debug(f"Model worker {self.model_name} cleared cache in {et-st:.4f}s")

        # logging gpu/cpu stats
        if r.sample_count > 0:
            tik = time.perf_counter()
            blogger.debug(("Model worker #{}#: MemAllocated=*{}*GB, MaxMemAllocated=${}$GB".format(
                self.model_name,
                round(get_accelerator().memory_allocated() / 1024**3, 2),
                round(get_accelerator().max_memory_allocated() / 1024**3, 2),
            )))
            blogger.debug(f"monitoring overhead {time.perf_counter()-tik}s")

        return r<|MERGE_RESOLUTION|>--- conflicted
+++ resolved
@@ -1,10 +1,7 @@
 from typing import Dict
 import gc
-<<<<<<< HEAD
+import itertools
 import queue
-=======
-import itertools
->>>>>>> d61f0eaa
 import socket
 import time
 
@@ -201,12 +198,7 @@
         if request.handle_name not in self.__scatter_buffers:
             self.__scatter_buffers[request.handle_name] = {}
 
-<<<<<<< HEAD
         scatter_buffer = self.__scatter_buffers[request.handle_name]
-=======
-        gather_buffer: Dict[str, torch.Tensor] = self.__gather_buffers[request.handle_name]
-        scatter_buffer: Dict[str, torch.Tensor] = self.__scatter_buffers[request.handle_name]
->>>>>>> d61f0eaa
 
         data = request.data
         if request.is_tensor:
@@ -311,7 +303,6 @@
 
         if not self._is_dp_head:
             # Discard returned data if not DP head.
-<<<<<<< HEAD
             return
 
         if isinstance(res, namedarray.NamedArray):
@@ -369,56 +360,6 @@
                     gather_list=None,
                     dst=0,
                     group=self.__pg_info.mas_dp_head_groups[self.model_name],
-=======
-            if isinstance(res, namedarray.NamedArray):
-                shapes = {k: v.shape for k, v in res.items()}
-                dtypes = {k: v.dtype for k, v in res.items()}
-
-                all_shapes = [None for _ in range(self.config.topo.get_dim("data"))]
-                dist.all_gather_object(
-                    all_shapes,
-                    shapes,
-                    group=base.constants.grid().dp_head_group,
-                )
-                buf_shapes = {}
-                for k in shapes:
-                    buf_shapes[k] = base.numpy_utils.shape_union(*[tuple(s[k]) for s in all_shapes])
-
-                # Expand buffer shape if necessary.
-                for (k, dtype), buf_shape in zip(dtypes.items(), buf_shapes.values()):
-                    if k not in gather_buffer:
-                        if self._is_dp_head:
-                            logger.info(f"Create gather buffer key {k} with shape {buf_shape}")
-                        gather_buffer[k] = torch.empty(buf_shape, dtype=dtype, device=self.__device)
-                    elif k in gather_buffer and not base.numpy_utils.shape_leq(
-                            buf_shape, gather_buffer[k].shape):
-                        if self._is_dp_head:
-                            logger.info(
-                                f"Resizing gather buffer key {k} from {gather_buffer[k].shape} to {buf_shape}"
-                            )
-                        padding = tuple(
-                            itertools.chain.from_iterable(
-                                reversed([
-                                    (0, target_size - current_size)
-                                    for target_size, current_size in zip(buf_shape, gather_buffer[k].shape)
-                                ])))
-                        gather_buffer[k] = torch.nn.functional.pad(gather_buffer[k], padding, "constant", 0)
-
-                reply = request_reply_stream.Payload(
-                    request_id=request.request_id,
-                    handle_name=request.handle_name,
-                    is_tensor=True,
-                    actual_shapes=shapes,
-                    buf_shapes=buf_shapes,
-                    dtypes=dtypes,
-                )
-            else:
-                reply = request_reply_stream.Payload(
-                    request_id=request.request_id,
-                    handle_name=request.handle_name,
-                    is_tensor=False,
-                    data=res,
->>>>>>> d61f0eaa
                 )
 
     def _poll(self):
