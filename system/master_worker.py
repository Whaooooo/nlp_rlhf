--- conflicted
+++ resolved
@@ -2,11 +2,8 @@
 from typing import Dict, List, Optional, Union
 import asyncio
 import copy
-<<<<<<< HEAD
 import dataclasses
-=======
 import gc
->>>>>>> d61f0eaa
 import getpass
 import itertools
 import os
@@ -182,7 +179,6 @@
     # Expand scatter buffer if necessary
     _scatter_buffer_changed = False
     for k, buf_shape in buf_shapes.items():
-<<<<<<< HEAD
         if k not in scatter_buffer or (k in scatter_buffer and
                                        not base.numpy_utils.shape_leq(buf_shape, scatter_buffer[k][0].shape)):
             if k in scatter_buffer:
@@ -191,10 +187,6 @@
             else:
                 logger.info(
                     f"Create RPC *{rpc.name}* scatter buffer on master worker for {k} with shape {buf_shape}")
-=======
-        if k not in scatter_buffer:
-            logger.info(f"Create scatter buffer on master worker for {k} with shape {buf_shape}")
->>>>>>> d61f0eaa
             scatter_buffer[k] = [
                 torch.empty(buf_shape, dtype=dtypes[k], device=device) for _ in range(len(datas) + 1)
             ]
@@ -336,7 +328,6 @@
         # Expand gather buffer if necessary.
         _gather_buffer_changed = False
         for k, buf_shape in buf_shapes.items():
-<<<<<<< HEAD
             if k not in gather_buffer or (k in gather_buffer and not base.numpy_utils.shape_leq(
                     buf_shape, gather_buffer[k][0].shape)):
                 if k in gather_buffer:
@@ -347,10 +338,6 @@
                     logger.info(
                         f"Create RPC *{rpc.name}* gather buffer on master worker for {k} with shape {buf_shape}"
                     )
-=======
-            if k not in gather_buffer:
-                logger.info(f"create gather buffer on master worker for {k} with shape {buf_shape}")
->>>>>>> d61f0eaa
                 gather_buffer[k] = [
                     torch.empty(buf_shape, dtype=responses[0].dtypes[k], device=device)
                     for _ in range(dp_size + 1)
