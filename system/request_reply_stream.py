# point to point request-reply stream
from typing import Union
import dataclasses
import logging
import pickle
import socket
import time

import torch
import zmq

import api.config
import base.name_resolve as name_resolve
import base.namedarray as namedarray
import base.names as names

logger = logging.getLogger("Request-Replay Stream")
ZMQ_IO_THREADS = 8


class RequestClient:
    # in master server
    def post_request(self, payload):
        raise NotImplementedError

    def poll_reply(self):
        raise NotImplementedError


class ReplyServer:
    # in model worker
    def poll_request(self):
        raise NotImplementedError

    def post_reply(self):
        raise NotImplementedError


@dataclasses.dataclass
class Request:
    handle_name: str  # handle names
    data: namedarray.NamedArray = None


@dataclasses.dataclass
class Reply:
    data: namedarray.NamedArray = None


class IpRequestClient(RequestClient):

    def __init__(self, address, serialization_method):
        self.__context = zmq.Context(io_threads=ZMQ_IO_THREADS)
        self.__socket = self.__context.socket(zmq.REQ)
        self.__socket.connect(f"tcp://{address}")
        self.__socket.setsockopt(zmq.LINGER, 0)

        self.__serialization_method = serialization_method

    def post_request(self, payload: Request):
        tik = time.monotonic()
        if isinstance(payload.data, namedarray.NamedArray):
            assert isinstance(payload.data, namedarray.NamedArray), type(payload.data)
            payload.data = namedarray.recursive_apply(payload.data, lambda x: x.cpu().numpy())
            payload.data = namedarray.dumps(payload.data, method=self.__serialization_method)
            encoding = b'01'
        else:
            payload.data = [pickle.dumps(payload.data)]
            encoding = b'00'
<<<<<<< HEAD
        # logger.debug(f"Request encoding time: {time.perf_counter() - tik:.4f}s")
        # logger.info(f"post request start time {int(time.time_ns()/10e6)}")
        self.__socket.send_multipart([payload.handle_name.encode('ascii'), encoding] + payload.data)
        # logger.info(f"post request end time {int(time.time_ns()/10e6)}")

    def poll_reply(self):
        # logger.info(f"poll reply start time {int(time.time_ns()/10e6)}")
        encoding, *data = self.__socket.recv_multipart()
        # logger.info(f"poll reply end time {int(time.time_ns()/10e6)}")
        tik = time.perf_counter()
=======
        self.__socket.send_multipart(
            [pickle.dumps(tik), payload.handle_name.encode('ascii'), encoding] + payload.data)

    def poll_reply(self):
        time_bytes, encoding, *data = self.__socket.recv_multipart()
        send_time = pickle.loads(time_bytes)
>>>>>>> 246400b9
        if encoding == b'01':
            data = namedarray.loads(data)
            data = namedarray.recursive_apply(data, lambda x: torch.from_numpy(x))
        elif encoding == b'00':
            data = pickle.loads(data[0])
        else:
            raise NotImplementedError()
<<<<<<< HEAD
        # logger.debug(f"Reply decoding time: {time.perf_counter() - tik:.4f}s")
=======
        logger.debug(f"Reply transfer time: {time.monotonic() - send_time:.4f}s")
>>>>>>> 246400b9
        return Reply(data)


class IpReplyServer(ReplyServer):

    def __init__(self, serialization_method):  # auto find port
        self.__context = zmq.Context(io_threads=ZMQ_IO_THREADS)
        self.__socket = self.__context.socket(zmq.REP)
        host_ip = socket.gethostbyname(socket.gethostname())
        port = self.__socket.bind_to_random_port(f"tcp://{host_ip}")
        self.address = f"{host_ip}:{port}"
        self.__socket.setsockopt(zmq.LINGER, 0)
        self.__serialization_method = serialization_method

    def poll_request(self):
<<<<<<< HEAD
        # logger.info(f"poll request start time {int(time.time_ns()/10e6)}")
        handle_name, encoding, *data = self.__socket.recv_multipart()
        # logger.info(f"poll request end time {int(time.time_ns()/10e6)}")
=======
        try:
            time_bytes, handle_name, encoding, *data = self.__socket.recv_multipart(flags=zmq.NOBLOCK)
        except zmq.ZMQError:
            return None
        send_time = pickle.loads(time_bytes)
>>>>>>> 246400b9
        handle_name = handle_name.decode('ascii')
        if encoding == b'01':
            data = namedarray.loads(data)
            data = namedarray.recursive_apply(data, lambda x: torch.from_numpy(x))
        elif encoding == b'00':
            data = pickle.loads(data[0])
        else:
            raise NotImplementedError()
<<<<<<< HEAD
        # logger.debug(f"Request decoding time: {time.perf_counter() - tik:.4f}s")
=======
        logger.debug(f"Request transfer time: {time.monotonic() - send_time:.4f}s")
>>>>>>> 246400b9
        return Request(handle_name, data)

    def post_reply(self, payload: Reply):
        tik = time.monotonic()
        if isinstance(payload.data, namedarray.NamedArray):
            assert isinstance(payload.data, namedarray.NamedArray), type(payload.data)
            payload.data = namedarray.recursive_apply(payload.data, lambda x: x.cpu().numpy())
            payload.data = namedarray.dumps(payload.data, method=self.__serialization_method)
            encoding = b'01'
        else:
            payload.data = [pickle.dumps(payload.data)]
            encoding = b'00'
<<<<<<< HEAD
        # logger.debug(f"Reply encoding time: {time.perf_counter() - tik:.4f}s")

        # logger.info(f"post reply start time {int(time.time_ns()/10e6)}")
        self.__socket.send_multipart([encoding] + payload.data)
        # logger.info(f"post reply end time {int(time.time_ns()/10e6)}")
=======
        self.__socket.send_multipart([pickle.dumps(tik), encoding] + payload.data)
>>>>>>> 246400b9


class NameResolvingRequestClient(IpRequestClient):

    def __init__(self, experiment_name, trial_name, stream_name,
                 serialization_method):  # name should be formatted as {from_worker_name}_{to_worker_name}
        # post address
        name = names.request_reply_stream(experiment_name, trial_name, stream_name)
        address = name_resolve.wait(name, timeout=15)
        super().__init__(address, serialization_method)


class NameResolvingReplyServer(IpReplyServer):

    def __init__(self, experiment_name, trial_name, stream_name, serialization_method):
        super().__init__(serialization_method)
        name = names.request_reply_stream(experiment_name, trial_name, stream_name)
        name_resolve.add(name=name, value=self.address)


def make_request_client(worker_info: api.config.WorkerInformation,
                        config: Union[str, api.config.RequestReplyStream]):
    if isinstance(config, str):
        config = api.config.RequestReplyStream(stream_name=config)
    return NameResolvingRequestClient(worker_info.experiment_name, worker_info.trial_name, config.stream_name,
                                      config.serialization_method)


def make_reply_server(worker_info: api.config.WorkerInformation,
                      config: Union[str, api.config.RequestReplyStream]):
    if isinstance(config, str):
        config = api.config.RequestReplyStream(stream_name=config)
    return NameResolvingReplyServer(worker_info.experiment_name, worker_info.trial_name, config.stream_name,
                                    config.serialization_method)<|MERGE_RESOLUTION|>--- conflicted
+++ resolved
@@ -67,25 +67,12 @@
         else:
             payload.data = [pickle.dumps(payload.data)]
             encoding = b'00'
-<<<<<<< HEAD
-        # logger.debug(f"Request encoding time: {time.perf_counter() - tik:.4f}s")
-        # logger.info(f"post request start time {int(time.time_ns()/10e6)}")
-        self.__socket.send_multipart([payload.handle_name.encode('ascii'), encoding] + payload.data)
-        # logger.info(f"post request end time {int(time.time_ns()/10e6)}")
-
-    def poll_reply(self):
-        # logger.info(f"poll reply start time {int(time.time_ns()/10e6)}")
-        encoding, *data = self.__socket.recv_multipart()
-        # logger.info(f"poll reply end time {int(time.time_ns()/10e6)}")
-        tik = time.perf_counter()
-=======
         self.__socket.send_multipart(
             [pickle.dumps(tik), payload.handle_name.encode('ascii'), encoding] + payload.data)
 
     def poll_reply(self):
         time_bytes, encoding, *data = self.__socket.recv_multipart()
         send_time = pickle.loads(time_bytes)
->>>>>>> 246400b9
         if encoding == b'01':
             data = namedarray.loads(data)
             data = namedarray.recursive_apply(data, lambda x: torch.from_numpy(x))
@@ -93,11 +80,7 @@
             data = pickle.loads(data[0])
         else:
             raise NotImplementedError()
-<<<<<<< HEAD
-        # logger.debug(f"Reply decoding time: {time.perf_counter() - tik:.4f}s")
-=======
         logger.debug(f"Reply transfer time: {time.monotonic() - send_time:.4f}s")
->>>>>>> 246400b9
         return Reply(data)
 
 
@@ -113,17 +96,11 @@
         self.__serialization_method = serialization_method
 
     def poll_request(self):
-<<<<<<< HEAD
-        # logger.info(f"poll request start time {int(time.time_ns()/10e6)}")
-        handle_name, encoding, *data = self.__socket.recv_multipart()
-        # logger.info(f"poll request end time {int(time.time_ns()/10e6)}")
-=======
         try:
             time_bytes, handle_name, encoding, *data = self.__socket.recv_multipart(flags=zmq.NOBLOCK)
         except zmq.ZMQError:
             return None
         send_time = pickle.loads(time_bytes)
->>>>>>> 246400b9
         handle_name = handle_name.decode('ascii')
         if encoding == b'01':
             data = namedarray.loads(data)
@@ -132,11 +109,7 @@
             data = pickle.loads(data[0])
         else:
             raise NotImplementedError()
-<<<<<<< HEAD
-        # logger.debug(f"Request decoding time: {time.perf_counter() - tik:.4f}s")
-=======
         logger.debug(f"Request transfer time: {time.monotonic() - send_time:.4f}s")
->>>>>>> 246400b9
         return Request(handle_name, data)
 
     def post_reply(self, payload: Reply):
@@ -149,15 +122,7 @@
         else:
             payload.data = [pickle.dumps(payload.data)]
             encoding = b'00'
-<<<<<<< HEAD
-        # logger.debug(f"Reply encoding time: {time.perf_counter() - tik:.4f}s")
-
-        # logger.info(f"post reply start time {int(time.time_ns()/10e6)}")
-        self.__socket.send_multipart([encoding] + payload.data)
-        # logger.info(f"post reply end time {int(time.time_ns()/10e6)}")
-=======
         self.__socket.send_multipart([pickle.dumps(tik), encoding] + payload.data)
->>>>>>> 246400b9
 
 
 class NameResolvingRequestClient(IpRequestClient):
